--- conflicted
+++ resolved
@@ -1,12 +1,12 @@
 import argparse
-import sys
+import csv
+import datetime
+import getpass
+import json
 import os
 import shutil
+import sys
 import time
-import datetime
-import getpass
-import csv
-import json
 from urllib import request, error
 
 # Import third-party modules
@@ -18,34 +18,18 @@
 	print(err)
 	sys.exit(1)
 
-from misc_functions import ask_yes_no, close_files
-
-# Check that biopython version is 1.69 or higher (below 1.69
-# Entrez.eutilites use HTTP GET instead of POST, and then urllib.request
-# complains about the URL being too long).
-if Bio.__version__ < "1.73":
-	print("Installed version of Biopython ({}) is too low. Please install "
-		  "Biopython version 1.73 using 'sudo pip3 install "
-		  "biopython==1.73'".format(Bio.__version__))
-	sys.exit(1)
+from main_scripts.python3.misc_functions import ask_yes_no, close_files
 
 # set up argparse to interact with users at the command line interface.
 script_description = "Retrieve Phamerator database updates from phagesdb, " \
-                     "PECAAN, and Genbank."
+					 "PECAAN, and Genbank."
 
 parser = argparse.ArgumentParser(description=script_description)
-<<<<<<< HEAD
+
 parser.add_argument("database", metavar="db", type=str, nargs=1,
-                    help="name of the Phamerator database to find updates for")
+					help="name of the Phamerator database to find updates for")
 parser.add_argument("working_dir", metavar="wd", type=str, nargs=1,
-                    help="path to the directory where updates will be stored")
-=======
-parser.add_argument("-db", dest="database", type=str, nargs=1, required=True,
-					help="name of the Phamerator database to be phamerated")
-parser.add_argument("-wd", dest="working_dir", type=str, nargs=1,
-					required=True, help="path to the directory where updates "
-										"will be stored")
->>>>>>> 25e899f3
+					help="path to the directory where updates will be stored")
 
 # Parse command line arguments
 args = parser.parse_args()
@@ -254,7 +238,7 @@
 # Parse existing Phamerator genome data so we can compare them to phagesdb
 # or NCBI records.
 if (retrieve_field_updates or retrieve_phagesdb_updates or
-		retrieve_ncbi_updates) is True:
+	retrieve_ncbi_updates) is True:
 	try:
 		cur = con.cursor()
 		cur.execute("SELECT PhageID, Name, HostStrain, status, Cluster2, "
@@ -355,7 +339,7 @@
 		# Make sure there is a date in the DateLastModified field
 		if phamerator_date is None:
 			phamerator_date = datetime.datetime.strptime(
-					'1/1/1900', '%m/%d/%Y')
+				'1/1/1900', '%m/%d/%Y')
 
 		# Annotation authorship is stored as 1 (Hatfull) or 0 (Genbank/Other)
 		if phamerator_author == 1:
@@ -404,8 +388,8 @@
 		input("\n\nPress ENTER to proceed")
 
 	if len(phamerator_duplicate_accessions) > 0:
-		print("Error: There are duplicate accessions in Phamerator. Unable " \
-			  "to proceed with NCBI record retrieval.")
+		print("Error: There are duplicate accessions in Phamerator. Unable "
+              "to proceed with NCBI record retrieval.")
 		for accession in phamerator_duplicate_accessions:
 			print(accession)
 		retrieve_ncbi_genomes = "no"
@@ -533,11 +517,13 @@
 			# First try to match up the phageID, and if that doesn't work,
 			# try to match up the phageName
 			if phage_id_search_name in phagesdb_data_dict.keys():
-				matched_phagesdb_data = phagesdb_data_dict[phage_id_search_name]
+				matched_phagesdb_data = phagesdb_data_dict[
+					phage_id_search_name]
 				matched_count += 1
 
 			elif phage_name_search_name in phagesdb_data_dict.keys():
-				matched_phagesdb_data = phagesdb_data_dict[phage_name_search_name]
+				matched_phagesdb_data = phagesdb_data_dict[
+					phage_name_search_name]
 				matched_count += 1
 
 			else:
@@ -587,7 +573,8 @@
 				phagesdb_subcluster = 'none'
 
 			else:
-				phagesdb_subcluster = matched_phagesdb_data['psubcluster']['subcluster']
+				phagesdb_subcluster = matched_phagesdb_data['psubcluster'][
+					'subcluster']
 
 		# Determine if any fields need updated
 		if retrieve_field_updates is True:
@@ -600,11 +587,9 @@
 			if phamerator_subcluster != phagesdb_subcluster:
 				field_corrections_needed += 1
 
-
 			# Compare Host genus
 			if phamerator_host != phagesdb_host:
 				field_corrections_needed += 1
-
 
 			# Compare Accession
 			# If the genome author is "gbk", then don't worry about updating
@@ -641,7 +626,8 @@
 			# implemented). If there is a date, it is formatted as:
 			# '2017-02-15T10:37:21Z'. If there is no date, it is Null,
 			# but change this to 1/1/1900.
-			phagesdb_flatfile_date = matched_phagesdb_data['qced_genbank_file_date']
+			phagesdb_flatfile_date = matched_phagesdb_data[
+				'qced_genbank_file_date']
 
 			if phagesdb_flatfile_date is None:
 
@@ -676,14 +662,17 @@
 
 				# Save the file on the hard drive with the same name as
 				# stored on phagesdb
-				phagesdb_flatfile_url = matched_phagesdb_data['qced_genbank_file']
+				phagesdb_flatfile_url = matched_phagesdb_data[
+					'qced_genbank_file']
 				phagesdb_filename = phagesdb_flatfile_url.split('/')[-1]
 
 				try:
-					phagesdb_flatfile_response = request.urlopen(phagesdb_flatfile_url)
+					phagesdb_flatfile_response = request.urlopen(
+						phagesdb_flatfile_url)
 					phagesdb_file_handle = open(os.path.join(phagesdb_folder,
 															 "genomes",
-															 phagesdb_filename),'w')
+															 phagesdb_filename),
+												'w')
 					# response comes back as a byte string that won't be
 					# processed correctly without being decoded to UTF-8
 					phagesdb_file_handle.write(
@@ -691,24 +680,24 @@
 					phagesdb_flatfile_response.close()
 					phagesdb_file_handle.close()
 
-					#Create the new import ticket
-					#Since the phagesdb phage has been matched to the phamerator
-					#phage, the AnnotationAuthor field could be assigned from
-					#the current phamerator_author variable. However, since
-					#this genbank-formatted file is acquired through phagesdb,
-					#both the Annotation status is expected to be 'final'
-					#and the Annotation author is expected to be 'hatfull'.
+					# Create the new import ticket
+					# Since the phagesdb phage has been matched to the phamerator
+					# phage, the AnnotationAuthor field could be assigned from
+					# the current phamerator_author variable. However, since
+					# this genbank-formatted file is acquired through phagesdb,
+					# both the Annotation status is expected to be 'final'
+					# and the Annotation author is expected to be 'hatfull'.
 					phagesdb_import_table_writer.writerow(["replace",
-															phage_id_search_name,
-															"retrieve",
-															"retrieve",
-															"retrieve",
-															"final",
-															"hatfull",
-															"product",
-															"retrieve",
-															"phagesdb",
-															phamerator_id])
+														   phage_id_search_name,
+														   "retrieve",
+														   "retrieve",
+														   "retrieve",
+														   "final",
+														   "hatfull",
+														   "product",
+														   "retrieve",
+														   "phagesdb",
+														   phamerator_id])
 
 					phagesdb_retrieved_tally += 1
 					phagesdb_retrieved_list.append(phamerator_id)
@@ -747,10 +736,10 @@
 		if phagesdb_retrieved_tally > 0:
 			print("\n\n{} phage(s) were retrieved from phagesdb.".format(
 				phagesdb_retrieved_tally))
-			# print "\n\n%s phage(s) failed to be retrieved from phagesdb:"
-			# %phagesdb_failed_tally
-			# for element in phagesdb_failed_list:
-			#     print element
+		# print "\n\n%s phage(s) failed to be retrieved from phagesdb:"
+		# %phagesdb_failed_tally
+		# for element in phagesdb_failed_list:
+		#     print element
 		else:
 			print("\n\nNo new phages were retrieved from phagesdb.")
 
@@ -810,7 +799,8 @@
 
 		# Keep track of the accessions that failed to be located in NCBI
 		if search_count < current_batch_size:
-			search_accession_failure = search_record["ErrorList"]["PhraseNotFound"]
+			search_accession_failure = search_record["ErrorList"][
+				"PhraseNotFound"]
 
 			# Each element in this list is formatted "accession[ACCN]"
 			for element in search_accession_failure:
@@ -875,7 +865,6 @@
 	# Report the genomes that could not be retrieved.
 	tally_retrieval_failure = len(retrieval_error_list)
 	for retrieval_error_accession in retrieval_error_list:
-
 		genome_data = unique_accession_dict[retrieval_error_accession]
 		phamerator_id = genome_data[0]
 		phamerator_name = genome_data[1]
@@ -932,12 +921,12 @@
 		if retrieved_record_date > phamerator_date or phamerator_status == 'draft':
 			tally_retrieved_for_update += 1
 			ncbi_results_writer.writerow([phamerator_id,
-										phamerator_name,
-										phamerator_accession,
-										phamerator_status,
-										phamerator_date,
-										retrieved_record_date,
-										'record retrieved for import'])
+										  phamerator_name,
+										  phamerator_accession,
+										  phamerator_status,
+										  phamerator_date,
+										  retrieved_record_date,
+										  'record retrieved for import'])
 
 			# Remove the "_Draft" suffix if it is present.
 			if phamerator_id[-6:].lower() == '_draft':
@@ -954,20 +943,20 @@
 
 			# Now output the file and create the import ticket.
 			ncbi_filename = phamerator_name.lower() + "__" + retrieved_record_accession + ".gb"
-			SeqIO.write(retrieved_record,os.path.join(
+			SeqIO.write(retrieved_record, os.path.join(
 				ncbi_folder, "genomes", ncbi_filename), "genbank")
 
 			ncbi_import_table_writer.writerow(['replace',
-												import_table_name,
-												phamerator_host,
-												phamerator_cluster,
-												phamerator_subcluster,
-												phamerator_status,
-												phamerator_author,
-												'product',
-												phamerator_accession,
-												'ncbi_auto',
-												phamerator_id])
+											   import_table_name,
+											   phamerator_host,
+											   phamerator_cluster,
+											   phamerator_subcluster,
+											   phamerator_status,
+											   phamerator_author,
+											   'product',
+											   phamerator_accession,
+											   'ncbi_auto',
+											   phamerator_id])
 
 		else:
 			print("For some reason I retrieved a Genbank record for {} even "
@@ -984,7 +973,7 @@
 	print("Number of records retrieved that are NOT more recent than "
 		  "Phamerator record: {}".format(tally_retrieved_not_new))
 	print("Number of records retrieved that should be updated in " \
-		   "Phamerator: {}".format(tally_retrieved_for_update))
+		  "Phamerator: {}".format(tally_retrieved_for_update))
 	input("\n\nPress ENTER to continue.")
 
 # Option 4: Retrieve auto-annotated genomes from PECAAN
@@ -1008,7 +997,7 @@
 
 		# PECAAN should be able to generate any phage that is listed on
 		# phagesdb
-		new_phage = new_phage.strip() #Remove \t character at the end of each row
+		new_phage = new_phage.strip()  # Remove \t character at the end of each row
 		pecaan_link = pecaan_prefix + new_phage
 
 		pecaan_filename = new_phage + ".txt"
@@ -1019,25 +1008,25 @@
 			# certificate verify failed (_ssl.c:590)> ==> creating new TLS
 			# context tells urllib2 to ignore certificate chain
 			# NOTE this is BAD SECURITY, prone to man-in-the-middle attacks
-			pecaan_response = request.urlopen(pecaan_link) #
+			pecaan_response = request.urlopen(pecaan_link)  #
 			pecaan_file_handle = open(os.path.join(
-				pecaan_folder, "genomes",pecaan_filename), 'w')
+				pecaan_folder, "genomes", pecaan_filename), 'w')
 			pecaan_file_handle.write(pecaan_response.read())
 			pecaan_response.close()
 			pecaan_file_handle.close()
 
 			# Create the new import ticket
 			pecaan_import_table_writer.writerow(["add",
-												new_phage,
-												"retrieve",
-												"retrieve",
-												"retrieve",
-												"draft",
-												"hatfull",
-												"product",
-												"none",
-												"pecaan",
-												"none"])
+												 new_phage,
+												 "retrieve",
+												 "retrieve",
+												 "retrieve",
+												 "draft",
+												 "hatfull",
+												 "product",
+												 "none",
+												 "pecaan",
+												 "none"])
 
 			print("Retrieved {} from PECAAN.".format(new_phage))
 			pecaan_retrieved_tally += 1
