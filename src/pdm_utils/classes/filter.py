--- conflicted
+++ resolved
@@ -1,4 +1,4 @@
-"""Object to provide a formatted filtering query
+"""Object to provide a formatted filtering query 
 for retrieving data from a SQL database."""
 
 from Bio.Seq import Seq
@@ -21,47 +21,6 @@
         """
         self.database = database_name
         self.sql_handle = sql_handle
-<<<<<<< HEAD
-
-        self.phage_query = "SELECT Name FROM phage"
-        self.gene_query = "SELECT PhageID FROM gene"
-
-        self.results = []
-
-        self.phage_filters = {}
-        self.gene_filters = {}
-
-        self.history = []
-
-        self.phage_attributes = []
-        for column in self.sql_handle.execute_query(query="DESCRIBE phage"):
-            self.phage_attributes.append(column["Field"].lower())
-
-        self.gene_attributes = []
-        for column in self.sql_handle.execute_query(query="DESCRIBE gene"):
-            self.gene_attributes.append(column["Field"].lower())
-
-    def reset(self):
-        """Resets created queries and filters
-        for the Filter object"""
-
-        self.phage_query = "SELECT Name FROM phage"
-        self.gene_query = "SELECT PhageID FROM gene"
-
-        self.results = []
-
-        self.phage_filters = {}
-        self.gene_filters = {}
-
-        self.history = []
-
-    def update(self):
-        """Resets created queries for the Filter object"""
-
-        if self.phage_filters:
-            self.phage_query = "SELECT Name FROM phage WHERE " +\
-                               " and ".join(list(self.phage_filters.values()))
-=======
         #Returns information about the database
         table_dicts = sql_handle.execute_query(
             "SELECT DISTINCT TABLE_NAME FROM INFORMATION_SCHEMA.COLUMNS "
@@ -80,29 +39,9 @@
         
         if phage_id_list == []:
             results = list(phamerator.create_phage_id_set(self.sql_handle))
->>>>>>> aacca535
         else:
             results = phage_id_list
 
-<<<<<<< HEAD
-        if self.gene_filters:
-            self.gene_query = "SELECT PhageID FROM gene WHERE " +\
-                              " and ".join(list(self.gene_filters.values()))
-        else:
-            self.gene_query = "SELECT PhageID FROM gene"
-
-        if self.phage_filters or self.gene_filters:
-            self.history.append((self.phage_filters, self.gene_filters))
-
-    def undo(self):
-        """Undos last filter option"""
-
-        if self.history:
-            dead_filters = self.history.pop()
-
-        if self.history:
-            last_filters = self.history.pop()
-=======
         self.history = [] 
         self.filters = {}
         self.phageIDs = results
@@ -133,7 +72,6 @@
                 print(
                 f"Table '{table}' requested to be filtered "
                 f"is not in '{self.database}'")
->>>>>>> aacca535
 
     def refresh(self):
         """
@@ -220,11 +158,6 @@
             if verbose:
                 print("No results history.")
         else:
-<<<<<<< HEAD
-            self.reset()
-
-    def hits(self):
-=======
             current = self.history.pop()
             self.phageIDs = self.history.pop()
             if verbose:
@@ -239,7 +172,6 @@
         self.history = []
         if verbose:
             print("Results and results history cleared.")
->>>>>>> aacca535
 
     def hits(self, verbose=False): 
         """
@@ -249,110 +181,6 @@
             print(f"Database hits: {len(self.phageIDs)}")
         return len(self.phageIDs)
 
-<<<<<<< HEAD
-    def retrieve_results(self, verbose = False):
-
-        self.update()
-        if self.phage_filters:
-            phage_results = self.retrieve_phage_results()
-
-        if self.gene_filters:
-            gene_results = self.retrieve_gene_results()
-
-        if self.phage_filters and self.gene_filters:
-            self.results = set(phage_results).intersection(gene_results)
-        elif self.phage_filters:
-            self.results = phage_results
-
-        elif self.gene_filters:
-            self.results = gene_results
-
-    def retrieve_phage_results(self):
-        """Helper function to retrieve phage table results"""
-
-        database_results = []
-        for result in phamerator.retrieve_data(
-                        self.sql_handle, query= self.phage_query):
-            database_results.append(result['Name'])
-
-        return database_results
-
-    def retrieve_gene_results(self):
-        """Helper function to retrieve gene table results"""
-        database_gene_results = []
-        for result in phamerator.retrieve_data(
-                        self.sql_handle, query = self.gene_query):
-            database_gene_results.append(result['PhageID'])
-
-        database_results = []
-        for gene_result in database_gene_results:
-            if gene_result not in database_results:
-                database_results.append(gene_result)
-
-        return database_results
-
-    def accession(self, filter_value: str):
-        self.phage_filters.update({"accession" :\
-                                   "Accession = '{}'".format(filter_value)})
-
-    def name(self, filter_value: str):
-
-        self.phage_filters.update({"name" :\
-                                   "Name = '{}'".format(filter_value)})
-
-    def phageID(self, filter_value: str):
-        self.phage_filters.update({"id":\
-                                   "PhageID = '{}'".format(filter_value)})
-
-    def cluster(self, filter_value: str):
-        self.phage_filters.update({"cluster":\
-            "Cluster2 = '{}'".format(filter_value)})
-
-    def subcluster(self, filter_value: str):
-        self.phage_filters.update({"subcluster":\
-            "Subcluster2 = '{}'".format(filter_value)})
-
-    def status(self, filter_value: str):
-        self.phage_filters.update({"status":\
-            "Status = '{}'".format(filter_value)})
-
-    def retrieve_record(self, filter_value: str):
-        self.phage_filters.update({"retrieve":\
-            "RetrieveRecord = '{}'".format(filter_value)})
-
-    def annotation_qc(self, filter_value: str):
-        self.phage_filters.update({"annotation_qc":\
-            "AnnotationQC = '{}'".format(filter_value)})
-
-    def annotation_author(self, filter_value: str):
-        self.phage_filters.update({"annotation_author":\
-            "AnnotationAuthor = '{}'".format(filter_value)})
-
-    def gene_product(self, filter_value: str):
-        self.gene_filters.update({"product":\
-            "Notes = '{}'".format(filter_value)})
-
-    def gene_id(self, filter_value: str):
-        self.gene_filters.update({"id":\
-            "id  = '{}'".format(filter_value)})
-
-    def add_filter(self, filter, filter_value, gene_selection=False):
-
-        if gene_selection == False:
-            if filter.lower() in self.phage_attributes:
-                self.phage_filters.update(
-                        {filter: "{} = '{}'".format(filter, filter_value)})
-                return True
-
-            elif filter.lower() in self.gene_attributes:
-                self.gene_filters.update(
-                        {filter: "{} = '{}'".format(filter, filter_value)})
-                return True
-
-            else:
-                return False
-
-=======
     def group(self, group, verbose=False):
         """
         Function that creates a two-dimensional array of 
@@ -372,7 +200,6 @@
                 print(f"Grouping by {group}...")
             return self.group_str_qualitative(qual_switch[group.lower()])
         
->>>>>>> aacca535
         else:
             if verbose:
                 print(f"Group key '{group}' not supported.")
@@ -467,21 +294,12 @@
         return record_groups
 
     def interactive(self, sql_handle = None):
-<<<<<<< HEAD
-
-        interactive_filter = Cmd_Filter(db_filter=self, sql_handle=sql_handle)
-        interactive_filter.cmdloop()
-
-class Cmd_Filter(cmd.Cmd):
-
-=======
         """
         Function to start interactive filtering. 
         """
         pass
 
 class Cmd_Filter(cmd.Cmd):  
->>>>>>> aacca535
     def __init__(self, db_filter=None, sql_handle=None):
         super(Cmd_Filter, self).__init__()
         self.filter = db_filter
@@ -493,7 +311,7 @@
         self.data = None
 
     def preloop(self):
-
+        
         if self.filter == None:
             if self.sql_handle == None:
                 self.sql_handle = \
@@ -506,17 +324,11 @@
                     self.sql_handle.validate_credentials()
                 except:
                     print("Unable to create a mysql connection.")
-                    exit(1)
+                    exit(1) 
             self.filter = Filter(self.sql_handle.database, self.sql_handle)
 
         self.prompt = "({}) (export){}@localhost: ".\
-<<<<<<< HEAD
-                format(self.sql_handle.database, self.sql_handle._username)
-
-
-=======
                 format(self.sql_handle.database, self.sql_handle._username)        
->>>>>>> aacca535
 
     def do_filter(self, *unparsed_args):
         """
@@ -525,7 +337,7 @@
         Subcluster, Annotation_Status, Retrieve_Record,
         Annotation_QC, Annotation_Author, Notes, GeneID
         """
-
+        
         filter = unparsed_args[0]
 
         if filter == "":
@@ -537,11 +349,11 @@
 
         elif not (filter.lower() in self.filter.phage_attributes\
                 or filter.lower() in self.filter.gene_attributes):
-
+            
             print("Attribute not in database.\n ")
 
         else:
-
+            
             filter_value = input("Enter {} value: ".format(filter))
             self.filter.add_filter(filter, filter_value)
             self.retrieve_hits()
@@ -563,7 +375,7 @@
         """
         self.filter.undo()
         print("        Reloaded last filtering options")
-
+            
         self.do_show_filters()
 
     def do_show(self,*args):
@@ -588,7 +400,7 @@
     def show_results(self):
         """Shows results for current database filtering
         """
-
+       
         print("        Results:\n")
         for row in range(0, len(self.filter.results), 3):
             result_row = self.filter.results[row:row+3]
@@ -641,11 +453,11 @@
         """Finish quering and return results
         USAGE: return
         """
-
+        
         print("        Exiting Filtering...\n")
 
         return True
-
+   
     def do_exit(self, *args):
         """Exits program entirely without returning values
         USAGE: exit
@@ -658,10 +470,6 @@
         self.data = self.filter.results
 
 if __name__ == "__main__":
-<<<<<<< HEAD
-    mainloop = Cmd_Filter()
-    mainloop.cmdloop()
-=======
     sql_handle = mysqlconnectionhandler.MySQLConnectionHandler()
     sql_handle._username = "root"
     sql_handle._password = "phage"
@@ -669,5 +477,4 @@
     filter = Filter(sql_handle.database, sql_handle)
     filter.add_filter("gene", "Notes", "antirepressor")
     filter.add_filter("phage", "cluster2", "F")
-    filter.update()
->>>>>>> aacca535
+    filter.update()