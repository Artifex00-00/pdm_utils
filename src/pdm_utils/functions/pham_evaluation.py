--- conflicted
+++ resolved
@@ -3,12 +3,8 @@
 from subprocess import Popen, PIPE
 
 #Imports to be removed
-import sys
-import shutil
 from pathlib import Path
 from pdm_utils.classes.alchemyhandler import AlchemyHandler
-from pdm_utils.classes.filter import Filter
-from statistics import mean
 
 from Bio.Emboss import Applications
 from Bio import AlignIO
@@ -221,7 +217,6 @@
         if verbose > 1 and errors:
             print(errors.decode("utf-8"))
 
-<<<<<<< HEAD
     # Return output files so user can find them easily, whether they specified
     # the filenames or not
     return [aln_out, mat_out]
@@ -266,8 +261,5 @@
     print(f"{neighbors}")
     print("=======================================")
 
-
-=======
->>>>>>> 41abaedf
 if __name__ == "__main__":
-    pass+    main()