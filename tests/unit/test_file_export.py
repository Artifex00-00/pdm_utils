"""Tests the functionality of the unique functions in the file_export pipeline"""

import unittest, os
from argparse import ArgumentError
from unittest.mock import patch, Mock, PropertyMock, call
from pdm_utils.classes import genome, cds, mysqlconnectionhandler
from Bio.SeqRecord import SeqRecord
from Bio.Seq import Seq
from Bio.SeqFeature import SeqFeature, FeatureLocation, CompoundLocation
from pdm_utils.pipelines.db_export import file_export
from pdm_utils.functions import flat_files
from pathlib import Path

class TestFileExport(unittest.TestCase):

    def setUp(self):
        """
        Creates objects for unit testing of the file_export pipeline
        """
        #Creates test phage name list
        phage_name_list = []
        phage_name_list.append("TestPhage_1")
        phage_name_list.append("TestPhage_2")
        phage_name_list.append("TestPhage_3")
        self.names = phage_name_list
        #Creates test Genome objects
        test_phage1 = genome.Genome()
        test_phage1.name = self.names[0]
        test_phage2 = genome.Genome()
        test_phage2.name = self.names[1]
        test_phage3 = genome.Genome()
        test_phage3.name = self.names[2]
        self.genomes = [ test_phage1, test_phage2, test_phage3 ]
        #Creates a test MySQLConnectionHandler object
        mch = mysqlconnectionhandler.MySQLConnectionHandler()
        mch._username = "pdm_anon"
        mch._password = "pdm_anon"
        mch.database = "Test"
        self.sql_handle = mch
        #Creates test Cds objects
        test_cds1 = cds.Cds()
        test_cds1.left = 1
        test_cds1.right = 2
        test_cds1.coordinate_format = "0_half_open"
        test_cds1.strand = 1
        test_cds2 = cds.Cds()
        test_cds2.left = 2
        test_cds2.right = 3
        test_cds2.coordinate_format = "0_half_open"
        test_cds2.strand = 1
        test_cds3 = cds.Cds()
        test_cds3.left = 3
        test_cds3.right = 4
        test_cds3.coordinate_format = "0_half_open"
        test_cds3.strand = 1
        self.cds_list = [test_cds1, test_cds2, test_cds3]
        #Creates a test SeqRecord object
        seq = Seq("ATGC")
        seqrecord = SeqRecord(seq)
        seqrecord.annotations.update({"comment" : ()})
        self.test_seqrecord = seqrecord
        self.test_version_dictionary = \
<<<<<<< HEAD
                {"Version" : "Test", "SchemaVersion": "Test"}

    @patch("pdm_utils.pipelines.db_export.file_export.print")
    @patch("pdm_utils.pipelines.db_export.file_export.Cmd_Export")
=======
                {"version" : "Test", "schema_version": "Test"}
    
>>>>>>> aacca535
    @patch("pdm_utils.pipelines.db_export.file_export.execute_file_export")
    @patch("pdm_utils.pipelines.db_export.file_export.parse_filters")
    @patch("pdm_utils.pipelines.db_export.file_export.parse_phage_list_input")
    @patch(
    "pdm_utils.pipelines.db_export.file_export.establish_database_connection")
<<<<<<< HEAD
    @patch("pdm_utils.pipelines.db_export.file_export.parse_phage_list_input")
    def test_run_file_export(self, ParsePhageInputMock,   EstablishDBMock,
                             ExecuteFileExportMock, InteractiveMockClass,
                             PrintMock):
        """
        Unittest for file_export.run_file_export function
            -Patches print()
            -Patches file_export.parse_phage_list_input()
            -Patches file_export.establish_database_connection()
            -Patches file_export.execute_file_export()
            -Patches file_export.Cmd_Export
            -Patches file_export.parse_file_export_args() in context
                -Within sub tests, a MagicMock object has predefined
                 attributes that test the functionality of run_file_export()
                 to successfully branch on input options, verbose and
                 interactivity options, and export options.
        """
        #Sub test that isolates the import_table input branch
        with patch(
        "pdm_utils.pipelines.db_export.file_export.parse_file_export_args") \
            as ParseArgsMock:
            with self.subTest(import_table=["Test"], interactive=False,
                    verbose=False):
                #Establishes predefined MagicMock attributes
                type(ParseArgsMock.return_value).import_table = \
                                            PropertyMock(return_value=["Test"])
                type(ParseArgsMock.return_value).interactive = \
                                            PropertyMock(return_value=False)
                type(ParseArgsMock.return_value).verbose = \
                                            PropertyMock(return_value=False)
                #
                #Asserts branching through MagicMock object calls
                file_export.run_file_export("Test")
                PrintMock.assert_not_called()
                ParseArgsMock.assert_called_once_with("Test")
                ParsePhageInputMock.assert_called_once_with("Test")
                ExecuteFileExportMock.assert_called_once()
                InteractiveMockClass.assert_not_called()
        #Resets MagicMock object calls
        PrintMock.reset_mock()
        ParseArgsMock.reset_mock()
        ParsePhageInputMock.reset_mock()
        ExecuteFileExportMock.reset_mock()
        InteractiveMockClass.reset_mock()
        #
        #Sub test that isolates the single_genomes input branch
        with patch(
        "pdm_utils.pipelines.db_export.file_export.parse_file_export_args") \
            as ParseArgsMock:
            with self.subTest(import_table=False, single_genomes=True,
                              interactive=False, verbose=False):
                type(ParseArgsMock.return_value).import_table = \
                                            PropertyMock(return_value=False)
                type(ParseArgsMock.return_value).single_genomes = \
                                            PropertyMock(return_value=True)
                type(ParseArgsMock.return_value).interactive = \
                                            PropertyMock(return_value=False)
                type(ParseArgsMock.return_value).verbose = \
                                            PropertyMock(return_value=False)
                #Asserts branching through MagicMock object calls
                file_export.run_file_export("Test")
                PrintMock.assert_not_called()
                ParseArgsMock.assert_called_once_with("Test")
                ParsePhageInputMock.assert_called_once()
                ExecuteFileExportMock.assert_called_once()
                InteractiveMockClass.assert_not_called()
        #Resets MagicMock object calls
        PrintMock.reset_mock()
        ParseArgsMock.reset_mock()
        ParsePhageInputMock.reset_mock()
        ExecuteFileExportMock.reset_mock()
        InteractiveMockClass.reset_mock()
        #
        #Sub test that isolates the interactivity option
        with patch(
        "pdm_utils.pipelines.db_export.file_export.parse_file_export_args") \
            as ParseArgsMock:
            with self.subTest(import_table=False, single_genomes=False,
                              interactive=True, verbose=False):
                #Establishes predefined MagicMock attributes
                type(ParseArgsMock.return_value).import_table = \
                                            PropertyMock(return_value=False)
                type(ParseArgsMock.return_value).single_genomes = \
                                            PropertyMock(return_value=False)
                type(ParseArgsMock.return_value).interactive = \
                                            PropertyMock(return_value=True)
                type(ParseArgsMock.return_value).verbose = \
                                            PropertyMock(return_value=False)
                #Asserts option selection through MagicMock object calls
                file_export.run_file_export("Test")
                PrintMock.assert_not_called()
                ParseArgsMock.assert_called_once_with("Test")
                ParsePhageInputMock.assert_not_called()
                ExecuteFileExportMock.assert_not_called()
                InteractiveMockClass.assert_called_once()
        #Resets MagicMock object calls
        PrintMock.reset_mock()
        ParseArgsMock.reset_mock()
        ParsePhageInputMock.reset_mock()
        ExecuteFileExportMock.reset_mock()
        InteractiveMockClass.reset_mock()
        #
        #Sub test that isolates the verbosity option
        with patch(
        "pdm_utils.pipelines.db_export.file_export.parse_file_export_args") \
            as ParseArgsMock:
            with self.subTest(import_table=False, single_genomes=False,
                                  interactive=False, verbose=True):
                #Establishes predefined MagicMock attributes
                type(ParseArgsMock.return_value).import_table = \
                        PropertyMock(return_value=False)
                type(ParseArgsMock.return_value).single_genomes = \
                        PropertyMock(return_value=False)
                type(ParseArgsMock.return_value).interactive = \
                        PropertyMock(return_value=False)
                type(ParseArgsMock.return_value).database = \
                        PropertyMock(return_value="Test")
                type(ParseArgsMock.return_value).verbose = \
                     PropertyMock(return_valie=True)
                #Asserts option selection through MagicMock object calls
                file_export.run_file_export("Test")
                PrintMock.assert_called_with(
                        "Establishing connection to Test...")
                ParseArgsMock.assert_called_once_with("Test")
                ParsePhageInputMock.assert_not_called()
                ExecuteFileExportMock.assert_called_once()
                InteractiveMockClass.assert_not_called()

    @patch("pdm_utils.pipelines.db_export.file_export.write_csv_log")
    @patch(
    "pdm_utils.pipelines.db_export.file_export.phamerator.parse_genome_data")
    @patch(
    "pdm_utils.pipelines.db_export.file_export.flat_files.genome_to_seqrecord")
    @patch("pdm_utils.pipelines.db_export.file_export.set_cds_seqfeatures")
    @patch("pdm_utils.pipelines.db_export.file_export.append_database_version")
    @patch(
    "pdm_utils.pipelines.db_export.file_export.retrieve_database_version")
    @patch("pdm_utils.pipelines.db_export.file_export.seqrecord_to_file")
    @patch("pdm_utils.pipelines.db_export.file_export.print")
    def test_execute_file_export(self, PrintMock, SeqRecordToFileMock,
                                 RetrieveDBVersionMock, AppendDBVersionMock,
                                 SetCdsMock, GenomeToSeqRecordMock,
                                 ParseGenomeMock, CsvLogMock):
        """
        Unittest for file_export.run_file_export
            -Patches print()
            -Patches file_export.seqrecord_to_file()
            -Patches file_export.retrieve_database_version()
            -Patches file_export.append_database_version()
            -Patches file_export.set_cds_seqfeatures()
            -Patches file_export.write_csv_log()
            -Patches flat_files.genome_to_seqrecord()
            -Patches phamerator.parse_genome_data()
            -Executes file_export.execute_file_export() with test parameters
                -Within sub tests, execute_file_export() is called
                 with varying test parameters that test handling and
                 helper function calling depending on file format,
                 filter list, directory path, and directory name export inputs
                 while also testing for verbose and csv log optional
                 functionality.

        """
        #Establishes MagicMock return values
        ParseGenomeMock.return_value = self.genomes
        GenomeToSeqRecordMock.return_value = "Test"
        #
        #Sub test that tests for full export control inputs
        with self.subTest(verbose=False, csv_log=False):
            file_export.execute_file_export("gb", self.sql_handle,
                                            ["test_filter_list"],
                                            "test_path",
                                            "test_folder_name",
                                            verbose=False,
                                            csv_log=False)
            #Asserts helper function calls MagicMock object calls
            PrintMock.assert_not_called()
            SeqRecordToFileMock.assert_called_once()
            RetrieveDBVersionMock.assert_called_once()
            AppendDBVersionMock.assert_called()
            SetCdsMock.assert_has_calls([call(self.genomes[0]),
                                         call(self.genomes[1]),
                                         call(self.genomes[2])])
            ParseGenomeMock.assert_called_once()
            CsvLogMock.assert_not_called()
        #Resets MagicMock object calls
        PrintMock.reset_mock()
        SeqRecordToFileMock.reset_mock()
        RetrieveDBVersionMock.reset_mock()
        AppendDBVersionMock.reset_mock()
        SetCdsMock.reset_mock()
        ParseGenomeMock.reset_mock()
        CsvLogMock.reset_mock()
        #
        #Sub test that tests for full export control inputs and verbose option
        with self.subTest(verbose=True, csv_log=False):
            file_export.execute_file_export("gb", self.sql_handle,
                                            ["test_filter_list"],
                                            "test_path",
                                            "test_folder_name",
                                            verbose=True,
                                            csv_log=False)
            #Asserts helper function calls through MagicMock object calls
            PrintMock.assert_has_calls(
                [call("Retrieving genomic data from Test..."),
                 call("Converting genomic data to SeqRecord format..."),
                 call("Converting TestPhage_1"),
                 call("Converting TestPhage_2"),
                 call("Converting TestPhage_3"),
                 call("Retrieving database version..."),
                 call("Appending database version...")], any_order=True)
            SeqRecordToFileMock.assert_called_once()
            RetrieveDBVersionMock.assert_called_once()
            AppendDBVersionMock.assert_called()
            SetCdsMock.assert_has_calls([call(self.genomes[0]),
                                         call(self.genomes[1]),
                                         call(self.genomes[2])])
            ParseGenomeMock.assert_called_once()
            CsvLogMock.assert_not_called()
        #Resets MagicMock object calls
        PrintMock.reset_mock()
        SeqRecordToFileMock.reset_mock()
        RetrieveDBVersionMock.reset_mock()
        AppendDBVersionMock.reset_mock()
        SetCdsMock.reset_mock()
        ParseGenomeMock.reset_mock()
        CsvLogMock.reset_mock()
        #Sub test that tests for full export control inputs as well as
        #verbose and interactivty options
        with self.subTest(verbose=True, csv_log=True):
            file_export.execute_file_export("gb", self.sql_handle,
                                            ["test_filter_list"],
                                            "test_path",
                                            "test_folder_name",
                                            verbose=True,
                                            csv_log=True)
            #Asserts helper function calls through MagicMock object calls
            PrintMock.assert_has_calls(
                [call("Retrieving genomic data from Test..."),
                 call("Converting genomic data to SeqRecord format..."),
                 call("Converting TestPhage_1"),
                 call("Converting TestPhage_2"),
                 call("Converting TestPhage_3"),
                 call("Retrieving database version..."),
                 call("Appending database version..."),
                 call("Writing csv log...")], any_order=True)
            SeqRecordToFileMock.assert_called_once()
            RetrieveDBVersionMock.assert_called_once()
            AppendDBVersionMock.assert_called()
            SetCdsMock.assert_has_calls([call(self.genomes[0]),
                                         call(self.genomes[1]),
                                         call(self.genomes[2])])
            ParseGenomeMock.assert_called_once()
            CsvLogMock.assert_called_once()
        #Resets MagicMock object calls
        PrintMock.reset_mock()
        SeqRecordToFileMock.reset_mock()
        RetrieveDBVersionMock.reset_mock()
        AppendDBVersionMock.reset_mock()
        SetCdsMock.reset_mock()
        ParseGenomeMock.reset_mock()
        CsvLogMock.reset_mock()
        #Sub test that tests for full export control inputs and
        #interactive option
        with self.subTest(verbose=False, csv_log=True):
            file_export.execute_file_export("gb", self.sql_handle,
                                            ["test_filter_list"],
                                            "test_path",
                                            "test_folder_name",
                                            verbose=False,
                                            csv_log=True)
            #Asserts helper function calls through MagicMock object calls
            PrintMock.assert_not_called()
            SeqRecordToFileMock.assert_called_once()
            RetrieveDBVersionMock.assert_called_once()
            AppendDBVersionMock.assert_called()
            SetCdsMock.assert_has_calls([call(self.genomes[0]),
                                         call(self.genomes[1]),
                                         call(self.genomes[2])])
            ParseGenomeMock.assert_called_once()
            CsvLogMock.assert_called_once()

    def test_parse_file_export_args(self):
        """
        Unittest for file_export.run_file_export()
            -Tests parse_file_export_args() for argparse attribute creation
             depending on various command line inputs for:
                -database
                -file_format
                -import_table
                -single_genomes
                -all
                -verbose
                -interactive
                -export_directory
                -folder_name
                -csv_log
        """
        #Sub test that tests attribute population with all default options
        with self.subTest(database=None, file_format=None, import_table=None,
                          single_genomes=None, all=False, verbose=False,
                          interactive=False, export_directory=None,
                          folder_name=None, csv_log=False):
            #Creates and parses argument list
            unparsed_args = []
            args = file_export.parse_file_export_args(unparsed_args)
            #Asserts attribute population
            self.assertEqual(args.database, None)
            self.assertEqual(args.file_format, "gb")
            self.assertEqual(args.import_table, None)
            self.assertEqual(args.single_genomes, None)
            self.assertFalse(args.all)
            self.assertFalse(args.verbose)
            self.assertFalse(args.interactive)
            self.assertEqual(args.export_directory, Path.cwd())
            self.assertEqual(args.folder_name, "file_export")
            self.assertFalse(args.csv_log)
        #Sub test that tests attribute population with import table option
        with patch(
        "pdm_utils.pipelines.db_export.file_export.convert_file_path")\
                                                        as ConvertFilePathMock:
            with self.subTest(database=None, file_format=None,
                              import_table="Test", single_genomes=None,
                              all=False, verbose=False, interactive=False,
                              export_directory=None, folder_name=None,
                              csv_log=False):
                #Creates and parses argument list
                unparsed_args = ["blank", "blank",
                                 "--import_table", "Test"]
                args = file_export.parse_file_export_args(unparsed_args)
                #Asserts attribute population
                self.assertEqual(args.database, None)
                self.assertEqual(args.file_format, "gb")
                self.assertEqual(args.single_genomes, None)
                self.assertFalse(args.all)
                self.assertFalse(args.verbose)
                self.assertFalse(args.interactive)
                self.assertEqual(args.export_directory, Path.cwd())
                self.assertEqual(args.folder_name, "file_export")
                self.assertFalse(args.csv_log)
                ConvertFilePathMock.assert_called_with("Test")
                ConvertFilePathMock.reset_mock()
        #Sub test that tests attribute population with database,
        #file format, single genomes, folder name, export directory, and
        #csv log arguments
        with patch(
        "pdm_utils.pipelines.db_export.file_export.convert_dir_path")\
                                                        as ConvertDirPathMock:
            with self.subTest(database="Test", file_format="fasta",
                              import_table=None, single_genomes="Test",
                              all=False, verbose=True, interactive=True,
                              export_directory=os.getcwd(),
                              folder_name="Test", csv_log=True):
                #Creates and parses argument list
                unparsed_args = ["blank", "blank",
                                 "--database", "Test", "--file_format",
                                 "fasta", "--single_genomes", "Test",
                                 "--verbose", "--interactive",
                                 "--export_directory", os.getcwd(),
                                 "--folder_name", "Test", "--csv_log"]
                args = file_export.parse_file_export_args(unparsed_args)
                #Asserts attribute population
                self.assertEqual(args.database, "Test")
                self.assertEqual(args.file_format, "fasta")
                self.assertEqual(args.import_table, None)
                self.assertTrue(args.single_genomes, ["Test"])
                self.assertFalse(args.all)
                self.assertTrue(args.verbose)
                self.assertTrue(args.interactive)
                self.assertEqual(args.folder_name, "Test")
                self.assertTrue(args.csv_log)
                ConvertDirPathMock.assert_called_with(os.getcwd())
                ConvertDirPathMock.reset_mock()
                #Creates and parses argument list with shorthand arguments
                unparsed_args = ["blank", "blank",
                                 "-db", "Test", "-ff", "fasta",
                                 "-sgin", "Test",
                                 "-v", "-i",
                                 "-dir", os.getcwd(),
                                 "-name", "Test", "-log"]
                args = file_export.parse_file_export_args(unparsed_args)
                #Asserts attribute population
                self.assertEqual(args.database, "Test")
                self.assertEqual(args.file_format, "fasta")
                self.assertEqual(args.import_table, None)
                self.assertEqual(args.single_genomes, ["Test"])
                self.assertFalse(args.all)
                self.assertTrue(args.verbose)
                self.assertTrue(args.interactive)
                self.assertEqual(args.folder_name, "Test")
                self.assertTrue(args.csv_log)
                ConvertDirPathMock.assert_called_with(os.getcwd())
                ConvertDirPathMock.reset_mock()
        #Sub test that tests attribute population with single genomes,
        #folder name, export directory, and csv log arguments
        with self.subTest(database=None, file_format=None,
                          import_table=None, single_genomes="Test", all=False,
                          verbose=True, interactive=True,
                          export_directory=os.getcwd(),
                          folder_name="Test", csv_log=True):
            #Creates and parses argument list
            unparsed_args = ["blank", "blank", "--all"]
            args = file_export.parse_file_export_args(unparsed_args)
            #Asserts attribute population
            self.assertEqual(args.database, None)
            self.assertEqual(args.file_format, "gb")
            self.assertEqual(args.import_table, None)
            self.assertEqual(args.single_genomes, None)
            self.assertTrue(args.all)
            self.assertFalse(args.verbose)
            self.assertFalse(args.interactive)
            self.assertEqual(args.export_directory, Path.cwd())
            self.assertEqual(args.folder_name, "file_export")
            self.assertFalse(args.csv_log)
            #Creates and parses argument list with shorthand arguments
            unparsed_args = ["blank", "blank", "-a"]
            args = file_export.parse_file_export_args(unparsed_args)
            #Asserts attribute population
            self.assertEqual(args.database, None)
            self.assertEqual(args.file_format, "gb")
            self.assertEqual(args.import_table, None)
            self.assertEqual(args.single_genomes, None)
            self.assertTrue(args.all)
            self.assertFalse(args.verbose)
            self.assertFalse(args.interactive)
            self.assertEqual(args.export_directory, Path.cwd())
            self.assertEqual(args.folder_name, "file_export")
            self.assertFalse(args.csv_log)

    def parse_phage_list_input(self):
=======
    @patch("pdm_utils.pipelines.db_export.file_export.print")
    @patch("pdm_utils.pipelines.db_export.file_export.parse_file_export")
    def test_run_file_export(self, ArgParseMock, PrintMock, EstablishDBMock,
                             ParsePhageListMock, ParseFiltersMock,
                             ExecuteExportMock):
        """
        Unittest for file_export.run_file_export()
            -Tests branching based on returned
            argparse attributes
        """
        pass

    def test_parse_file_export(self):
        """
        Unittest for file_export.parse_file_export()
        """
        pass

    def test_execute_file_export(self):
        """
        Unittest for file_export.execute_file_export()
        """
        pass

    def test_execute_ffx_export(self):
        """
        Unittest for file_export.execute_ffx_export()
        """
        pass

    def test_execute_csvx_export(self):
        """
        Unittest for file_export.execute_csvx_export()
        """
        pass

    def test_csvx_grouping(self):
        """
        Unittest for file_export.csvx_grouping()
        """
        pass

    def test_ffx_grouping(self):
        """
        Unittest for file_export.ffx_grouping()
        """
        pass

    def parse_filters(self):
        """
        Unittest for file_export.parse_filters()
        """
        pass

    def test_parse_phage_list_input(self): 
>>>>>>> aacca535
        """
        Unittest for file_export.parse_phage_list_input()
            -Tests for single dispatch handling of list parameter type
             and undefined parameter type
        """
        #Sub test that tests for single dispatch handling of list type
        with self.subTest(input_type="list"):
            phage_list = file_export.parse_phage_list_input(
                                         ["Test", "Test", "Test"])
            self.assertEqual(phage_list, ["Test", "Test", "Test"])
        #Sub test that tests for single dispatch handling of
        with self.subTest(input_type=None):
            with self.assertRaises(TypeError):
<<<<<<< HEAD
                phage_list = parse_phage_list_input(None)
=======
                phage_list = file_export.parse_phage_list_input(None)          
>>>>>>> aacca535

    def test_set_cds_seqfeatures(self):
        """
        Unittest for file_export.parse_set_cds_seqfeatures()
            -Tests for ability to order cds_features of a given
             Genome object.
            -Tests for None parameter error handling.
        """
        #Sub test that tests for correct ordering of an ordered list
        with self.subTest(genome_cds_features="Ordered List"):
            test_genome = self.genomes[0]
            test_genome.cds_features = self.cds_list
            file_export.set_cds_seqfeatures(test_genome)
            self.assertEqual(self.cds_list, test_genome.cds_features)
        #Sub test that tests for correct handling of an unordered list
        with self.subTest(genome_cds_features="Unordered List"):
            test_genome = self.genomes[1]
            test_genome.cds_features = [self.cds_list[1], self.cds_list[0],
                                                          self.cds_list[2]]
            file_export.set_cds_seqfeatures(test_genome)
            self.assertEqual(self.cds_list, test_genome.cds_features)
        #Sub test that tests for error handling of None object
        with self.subTest(genome_cds_features="Faulty Genome Object"):
            test_genome = None
            with self.assertRaises(TypeError):
                file_export.set_cds_seqfeatures(test_genome)

    def test_append_database_version(self):
        """
        Unittest for file_export.test_append_database_version()
            -Tests for handling of valid and invalid inputs
             of SeqRecord objects and database version dictionaries
             for append_database_version()
        """
        #Sub test that tests for appending a formatted database version comment
        with self.subTest(test_seqrecord = "Valid Seqrecord",
                          test_version_dictionary = "Valid Dictionary"):
            file_export.append_database_version(self.test_seqrecord,
                                                self.test_version_dictionary)
            self.assertEqual((self.test_seqrecord.annotations["comment"])[0],
                             "Database Version: Test; Schema Version: Test")
        #Sub test that tests for handling of an invalid version dictionary
        with self.subTest(test_seqrecord = "Valid Seqrecord",
                          test_version_dictionary = "Invalid Dictionary"):
            with self.assertRaises(ValueError):
                file_export.append_database_version(self.test_seqrecord, {})
        #Sub test that tests for handling of an invalid SeqRecord object
        with self.subTest(test_seqrecord = "Invalid Seqrecord",
                          test_version_dictionary = "Valid Dictionary"):
            with self.assertRaises(TypeError):
                file_export.append_database_version(
                                            None, self.test_version_dictionary)

if __name__ == "__main__":
    unittest.main()<|MERGE_RESOLUTION|>--- conflicted
+++ resolved
@@ -60,451 +60,13 @@
         seqrecord.annotations.update({"comment" : ()})
         self.test_seqrecord = seqrecord
         self.test_version_dictionary = \
-<<<<<<< HEAD
-                {"Version" : "Test", "SchemaVersion": "Test"}
-
-    @patch("pdm_utils.pipelines.db_export.file_export.print")
-    @patch("pdm_utils.pipelines.db_export.file_export.Cmd_Export")
-=======
                 {"version" : "Test", "schema_version": "Test"}
     
->>>>>>> aacca535
     @patch("pdm_utils.pipelines.db_export.file_export.execute_file_export")
     @patch("pdm_utils.pipelines.db_export.file_export.parse_filters")
     @patch("pdm_utils.pipelines.db_export.file_export.parse_phage_list_input")
     @patch(
     "pdm_utils.pipelines.db_export.file_export.establish_database_connection")
-<<<<<<< HEAD
-    @patch("pdm_utils.pipelines.db_export.file_export.parse_phage_list_input")
-    def test_run_file_export(self, ParsePhageInputMock,   EstablishDBMock,
-                             ExecuteFileExportMock, InteractiveMockClass,
-                             PrintMock):
-        """
-        Unittest for file_export.run_file_export function
-            -Patches print()
-            -Patches file_export.parse_phage_list_input()
-            -Patches file_export.establish_database_connection()
-            -Patches file_export.execute_file_export()
-            -Patches file_export.Cmd_Export
-            -Patches file_export.parse_file_export_args() in context
-                -Within sub tests, a MagicMock object has predefined
-                 attributes that test the functionality of run_file_export()
-                 to successfully branch on input options, verbose and
-                 interactivity options, and export options.
-        """
-        #Sub test that isolates the import_table input branch
-        with patch(
-        "pdm_utils.pipelines.db_export.file_export.parse_file_export_args") \
-            as ParseArgsMock:
-            with self.subTest(import_table=["Test"], interactive=False,
-                    verbose=False):
-                #Establishes predefined MagicMock attributes
-                type(ParseArgsMock.return_value).import_table = \
-                                            PropertyMock(return_value=["Test"])
-                type(ParseArgsMock.return_value).interactive = \
-                                            PropertyMock(return_value=False)
-                type(ParseArgsMock.return_value).verbose = \
-                                            PropertyMock(return_value=False)
-                #
-                #Asserts branching through MagicMock object calls
-                file_export.run_file_export("Test")
-                PrintMock.assert_not_called()
-                ParseArgsMock.assert_called_once_with("Test")
-                ParsePhageInputMock.assert_called_once_with("Test")
-                ExecuteFileExportMock.assert_called_once()
-                InteractiveMockClass.assert_not_called()
-        #Resets MagicMock object calls
-        PrintMock.reset_mock()
-        ParseArgsMock.reset_mock()
-        ParsePhageInputMock.reset_mock()
-        ExecuteFileExportMock.reset_mock()
-        InteractiveMockClass.reset_mock()
-        #
-        #Sub test that isolates the single_genomes input branch
-        with patch(
-        "pdm_utils.pipelines.db_export.file_export.parse_file_export_args") \
-            as ParseArgsMock:
-            with self.subTest(import_table=False, single_genomes=True,
-                              interactive=False, verbose=False):
-                type(ParseArgsMock.return_value).import_table = \
-                                            PropertyMock(return_value=False)
-                type(ParseArgsMock.return_value).single_genomes = \
-                                            PropertyMock(return_value=True)
-                type(ParseArgsMock.return_value).interactive = \
-                                            PropertyMock(return_value=False)
-                type(ParseArgsMock.return_value).verbose = \
-                                            PropertyMock(return_value=False)
-                #Asserts branching through MagicMock object calls
-                file_export.run_file_export("Test")
-                PrintMock.assert_not_called()
-                ParseArgsMock.assert_called_once_with("Test")
-                ParsePhageInputMock.assert_called_once()
-                ExecuteFileExportMock.assert_called_once()
-                InteractiveMockClass.assert_not_called()
-        #Resets MagicMock object calls
-        PrintMock.reset_mock()
-        ParseArgsMock.reset_mock()
-        ParsePhageInputMock.reset_mock()
-        ExecuteFileExportMock.reset_mock()
-        InteractiveMockClass.reset_mock()
-        #
-        #Sub test that isolates the interactivity option
-        with patch(
-        "pdm_utils.pipelines.db_export.file_export.parse_file_export_args") \
-            as ParseArgsMock:
-            with self.subTest(import_table=False, single_genomes=False,
-                              interactive=True, verbose=False):
-                #Establishes predefined MagicMock attributes
-                type(ParseArgsMock.return_value).import_table = \
-                                            PropertyMock(return_value=False)
-                type(ParseArgsMock.return_value).single_genomes = \
-                                            PropertyMock(return_value=False)
-                type(ParseArgsMock.return_value).interactive = \
-                                            PropertyMock(return_value=True)
-                type(ParseArgsMock.return_value).verbose = \
-                                            PropertyMock(return_value=False)
-                #Asserts option selection through MagicMock object calls
-                file_export.run_file_export("Test")
-                PrintMock.assert_not_called()
-                ParseArgsMock.assert_called_once_with("Test")
-                ParsePhageInputMock.assert_not_called()
-                ExecuteFileExportMock.assert_not_called()
-                InteractiveMockClass.assert_called_once()
-        #Resets MagicMock object calls
-        PrintMock.reset_mock()
-        ParseArgsMock.reset_mock()
-        ParsePhageInputMock.reset_mock()
-        ExecuteFileExportMock.reset_mock()
-        InteractiveMockClass.reset_mock()
-        #
-        #Sub test that isolates the verbosity option
-        with patch(
-        "pdm_utils.pipelines.db_export.file_export.parse_file_export_args") \
-            as ParseArgsMock:
-            with self.subTest(import_table=False, single_genomes=False,
-                                  interactive=False, verbose=True):
-                #Establishes predefined MagicMock attributes
-                type(ParseArgsMock.return_value).import_table = \
-                        PropertyMock(return_value=False)
-                type(ParseArgsMock.return_value).single_genomes = \
-                        PropertyMock(return_value=False)
-                type(ParseArgsMock.return_value).interactive = \
-                        PropertyMock(return_value=False)
-                type(ParseArgsMock.return_value).database = \
-                        PropertyMock(return_value="Test")
-                type(ParseArgsMock.return_value).verbose = \
-                     PropertyMock(return_valie=True)
-                #Asserts option selection through MagicMock object calls
-                file_export.run_file_export("Test")
-                PrintMock.assert_called_with(
-                        "Establishing connection to Test...")
-                ParseArgsMock.assert_called_once_with("Test")
-                ParsePhageInputMock.assert_not_called()
-                ExecuteFileExportMock.assert_called_once()
-                InteractiveMockClass.assert_not_called()
-
-    @patch("pdm_utils.pipelines.db_export.file_export.write_csv_log")
-    @patch(
-    "pdm_utils.pipelines.db_export.file_export.phamerator.parse_genome_data")
-    @patch(
-    "pdm_utils.pipelines.db_export.file_export.flat_files.genome_to_seqrecord")
-    @patch("pdm_utils.pipelines.db_export.file_export.set_cds_seqfeatures")
-    @patch("pdm_utils.pipelines.db_export.file_export.append_database_version")
-    @patch(
-    "pdm_utils.pipelines.db_export.file_export.retrieve_database_version")
-    @patch("pdm_utils.pipelines.db_export.file_export.seqrecord_to_file")
-    @patch("pdm_utils.pipelines.db_export.file_export.print")
-    def test_execute_file_export(self, PrintMock, SeqRecordToFileMock,
-                                 RetrieveDBVersionMock, AppendDBVersionMock,
-                                 SetCdsMock, GenomeToSeqRecordMock,
-                                 ParseGenomeMock, CsvLogMock):
-        """
-        Unittest for file_export.run_file_export
-            -Patches print()
-            -Patches file_export.seqrecord_to_file()
-            -Patches file_export.retrieve_database_version()
-            -Patches file_export.append_database_version()
-            -Patches file_export.set_cds_seqfeatures()
-            -Patches file_export.write_csv_log()
-            -Patches flat_files.genome_to_seqrecord()
-            -Patches phamerator.parse_genome_data()
-            -Executes file_export.execute_file_export() with test parameters
-                -Within sub tests, execute_file_export() is called
-                 with varying test parameters that test handling and
-                 helper function calling depending on file format,
-                 filter list, directory path, and directory name export inputs
-                 while also testing for verbose and csv log optional
-                 functionality.
-
-        """
-        #Establishes MagicMock return values
-        ParseGenomeMock.return_value = self.genomes
-        GenomeToSeqRecordMock.return_value = "Test"
-        #
-        #Sub test that tests for full export control inputs
-        with self.subTest(verbose=False, csv_log=False):
-            file_export.execute_file_export("gb", self.sql_handle,
-                                            ["test_filter_list"],
-                                            "test_path",
-                                            "test_folder_name",
-                                            verbose=False,
-                                            csv_log=False)
-            #Asserts helper function calls MagicMock object calls
-            PrintMock.assert_not_called()
-            SeqRecordToFileMock.assert_called_once()
-            RetrieveDBVersionMock.assert_called_once()
-            AppendDBVersionMock.assert_called()
-            SetCdsMock.assert_has_calls([call(self.genomes[0]),
-                                         call(self.genomes[1]),
-                                         call(self.genomes[2])])
-            ParseGenomeMock.assert_called_once()
-            CsvLogMock.assert_not_called()
-        #Resets MagicMock object calls
-        PrintMock.reset_mock()
-        SeqRecordToFileMock.reset_mock()
-        RetrieveDBVersionMock.reset_mock()
-        AppendDBVersionMock.reset_mock()
-        SetCdsMock.reset_mock()
-        ParseGenomeMock.reset_mock()
-        CsvLogMock.reset_mock()
-        #
-        #Sub test that tests for full export control inputs and verbose option
-        with self.subTest(verbose=True, csv_log=False):
-            file_export.execute_file_export("gb", self.sql_handle,
-                                            ["test_filter_list"],
-                                            "test_path",
-                                            "test_folder_name",
-                                            verbose=True,
-                                            csv_log=False)
-            #Asserts helper function calls through MagicMock object calls
-            PrintMock.assert_has_calls(
-                [call("Retrieving genomic data from Test..."),
-                 call("Converting genomic data to SeqRecord format..."),
-                 call("Converting TestPhage_1"),
-                 call("Converting TestPhage_2"),
-                 call("Converting TestPhage_3"),
-                 call("Retrieving database version..."),
-                 call("Appending database version...")], any_order=True)
-            SeqRecordToFileMock.assert_called_once()
-            RetrieveDBVersionMock.assert_called_once()
-            AppendDBVersionMock.assert_called()
-            SetCdsMock.assert_has_calls([call(self.genomes[0]),
-                                         call(self.genomes[1]),
-                                         call(self.genomes[2])])
-            ParseGenomeMock.assert_called_once()
-            CsvLogMock.assert_not_called()
-        #Resets MagicMock object calls
-        PrintMock.reset_mock()
-        SeqRecordToFileMock.reset_mock()
-        RetrieveDBVersionMock.reset_mock()
-        AppendDBVersionMock.reset_mock()
-        SetCdsMock.reset_mock()
-        ParseGenomeMock.reset_mock()
-        CsvLogMock.reset_mock()
-        #Sub test that tests for full export control inputs as well as
-        #verbose and interactivty options
-        with self.subTest(verbose=True, csv_log=True):
-            file_export.execute_file_export("gb", self.sql_handle,
-                                            ["test_filter_list"],
-                                            "test_path",
-                                            "test_folder_name",
-                                            verbose=True,
-                                            csv_log=True)
-            #Asserts helper function calls through MagicMock object calls
-            PrintMock.assert_has_calls(
-                [call("Retrieving genomic data from Test..."),
-                 call("Converting genomic data to SeqRecord format..."),
-                 call("Converting TestPhage_1"),
-                 call("Converting TestPhage_2"),
-                 call("Converting TestPhage_3"),
-                 call("Retrieving database version..."),
-                 call("Appending database version..."),
-                 call("Writing csv log...")], any_order=True)
-            SeqRecordToFileMock.assert_called_once()
-            RetrieveDBVersionMock.assert_called_once()
-            AppendDBVersionMock.assert_called()
-            SetCdsMock.assert_has_calls([call(self.genomes[0]),
-                                         call(self.genomes[1]),
-                                         call(self.genomes[2])])
-            ParseGenomeMock.assert_called_once()
-            CsvLogMock.assert_called_once()
-        #Resets MagicMock object calls
-        PrintMock.reset_mock()
-        SeqRecordToFileMock.reset_mock()
-        RetrieveDBVersionMock.reset_mock()
-        AppendDBVersionMock.reset_mock()
-        SetCdsMock.reset_mock()
-        ParseGenomeMock.reset_mock()
-        CsvLogMock.reset_mock()
-        #Sub test that tests for full export control inputs and
-        #interactive option
-        with self.subTest(verbose=False, csv_log=True):
-            file_export.execute_file_export("gb", self.sql_handle,
-                                            ["test_filter_list"],
-                                            "test_path",
-                                            "test_folder_name",
-                                            verbose=False,
-                                            csv_log=True)
-            #Asserts helper function calls through MagicMock object calls
-            PrintMock.assert_not_called()
-            SeqRecordToFileMock.assert_called_once()
-            RetrieveDBVersionMock.assert_called_once()
-            AppendDBVersionMock.assert_called()
-            SetCdsMock.assert_has_calls([call(self.genomes[0]),
-                                         call(self.genomes[1]),
-                                         call(self.genomes[2])])
-            ParseGenomeMock.assert_called_once()
-            CsvLogMock.assert_called_once()
-
-    def test_parse_file_export_args(self):
-        """
-        Unittest for file_export.run_file_export()
-            -Tests parse_file_export_args() for argparse attribute creation
-             depending on various command line inputs for:
-                -database
-                -file_format
-                -import_table
-                -single_genomes
-                -all
-                -verbose
-                -interactive
-                -export_directory
-                -folder_name
-                -csv_log
-        """
-        #Sub test that tests attribute population with all default options
-        with self.subTest(database=None, file_format=None, import_table=None,
-                          single_genomes=None, all=False, verbose=False,
-                          interactive=False, export_directory=None,
-                          folder_name=None, csv_log=False):
-            #Creates and parses argument list
-            unparsed_args = []
-            args = file_export.parse_file_export_args(unparsed_args)
-            #Asserts attribute population
-            self.assertEqual(args.database, None)
-            self.assertEqual(args.file_format, "gb")
-            self.assertEqual(args.import_table, None)
-            self.assertEqual(args.single_genomes, None)
-            self.assertFalse(args.all)
-            self.assertFalse(args.verbose)
-            self.assertFalse(args.interactive)
-            self.assertEqual(args.export_directory, Path.cwd())
-            self.assertEqual(args.folder_name, "file_export")
-            self.assertFalse(args.csv_log)
-        #Sub test that tests attribute population with import table option
-        with patch(
-        "pdm_utils.pipelines.db_export.file_export.convert_file_path")\
-                                                        as ConvertFilePathMock:
-            with self.subTest(database=None, file_format=None,
-                              import_table="Test", single_genomes=None,
-                              all=False, verbose=False, interactive=False,
-                              export_directory=None, folder_name=None,
-                              csv_log=False):
-                #Creates and parses argument list
-                unparsed_args = ["blank", "blank",
-                                 "--import_table", "Test"]
-                args = file_export.parse_file_export_args(unparsed_args)
-                #Asserts attribute population
-                self.assertEqual(args.database, None)
-                self.assertEqual(args.file_format, "gb")
-                self.assertEqual(args.single_genomes, None)
-                self.assertFalse(args.all)
-                self.assertFalse(args.verbose)
-                self.assertFalse(args.interactive)
-                self.assertEqual(args.export_directory, Path.cwd())
-                self.assertEqual(args.folder_name, "file_export")
-                self.assertFalse(args.csv_log)
-                ConvertFilePathMock.assert_called_with("Test")
-                ConvertFilePathMock.reset_mock()
-        #Sub test that tests attribute population with database,
-        #file format, single genomes, folder name, export directory, and
-        #csv log arguments
-        with patch(
-        "pdm_utils.pipelines.db_export.file_export.convert_dir_path")\
-                                                        as ConvertDirPathMock:
-            with self.subTest(database="Test", file_format="fasta",
-                              import_table=None, single_genomes="Test",
-                              all=False, verbose=True, interactive=True,
-                              export_directory=os.getcwd(),
-                              folder_name="Test", csv_log=True):
-                #Creates and parses argument list
-                unparsed_args = ["blank", "blank",
-                                 "--database", "Test", "--file_format",
-                                 "fasta", "--single_genomes", "Test",
-                                 "--verbose", "--interactive",
-                                 "--export_directory", os.getcwd(),
-                                 "--folder_name", "Test", "--csv_log"]
-                args = file_export.parse_file_export_args(unparsed_args)
-                #Asserts attribute population
-                self.assertEqual(args.database, "Test")
-                self.assertEqual(args.file_format, "fasta")
-                self.assertEqual(args.import_table, None)
-                self.assertTrue(args.single_genomes, ["Test"])
-                self.assertFalse(args.all)
-                self.assertTrue(args.verbose)
-                self.assertTrue(args.interactive)
-                self.assertEqual(args.folder_name, "Test")
-                self.assertTrue(args.csv_log)
-                ConvertDirPathMock.assert_called_with(os.getcwd())
-                ConvertDirPathMock.reset_mock()
-                #Creates and parses argument list with shorthand arguments
-                unparsed_args = ["blank", "blank",
-                                 "-db", "Test", "-ff", "fasta",
-                                 "-sgin", "Test",
-                                 "-v", "-i",
-                                 "-dir", os.getcwd(),
-                                 "-name", "Test", "-log"]
-                args = file_export.parse_file_export_args(unparsed_args)
-                #Asserts attribute population
-                self.assertEqual(args.database, "Test")
-                self.assertEqual(args.file_format, "fasta")
-                self.assertEqual(args.import_table, None)
-                self.assertEqual(args.single_genomes, ["Test"])
-                self.assertFalse(args.all)
-                self.assertTrue(args.verbose)
-                self.assertTrue(args.interactive)
-                self.assertEqual(args.folder_name, "Test")
-                self.assertTrue(args.csv_log)
-                ConvertDirPathMock.assert_called_with(os.getcwd())
-                ConvertDirPathMock.reset_mock()
-        #Sub test that tests attribute population with single genomes,
-        #folder name, export directory, and csv log arguments
-        with self.subTest(database=None, file_format=None,
-                          import_table=None, single_genomes="Test", all=False,
-                          verbose=True, interactive=True,
-                          export_directory=os.getcwd(),
-                          folder_name="Test", csv_log=True):
-            #Creates and parses argument list
-            unparsed_args = ["blank", "blank", "--all"]
-            args = file_export.parse_file_export_args(unparsed_args)
-            #Asserts attribute population
-            self.assertEqual(args.database, None)
-            self.assertEqual(args.file_format, "gb")
-            self.assertEqual(args.import_table, None)
-            self.assertEqual(args.single_genomes, None)
-            self.assertTrue(args.all)
-            self.assertFalse(args.verbose)
-            self.assertFalse(args.interactive)
-            self.assertEqual(args.export_directory, Path.cwd())
-            self.assertEqual(args.folder_name, "file_export")
-            self.assertFalse(args.csv_log)
-            #Creates and parses argument list with shorthand arguments
-            unparsed_args = ["blank", "blank", "-a"]
-            args = file_export.parse_file_export_args(unparsed_args)
-            #Asserts attribute population
-            self.assertEqual(args.database, None)
-            self.assertEqual(args.file_format, "gb")
-            self.assertEqual(args.import_table, None)
-            self.assertEqual(args.single_genomes, None)
-            self.assertTrue(args.all)
-            self.assertFalse(args.verbose)
-            self.assertFalse(args.interactive)
-            self.assertEqual(args.export_directory, Path.cwd())
-            self.assertEqual(args.folder_name, "file_export")
-            self.assertFalse(args.csv_log)
-
-    def parse_phage_list_input(self):
-=======
     @patch("pdm_utils.pipelines.db_export.file_export.print")
     @patch("pdm_utils.pipelines.db_export.file_export.parse_file_export")
     def test_run_file_export(self, ArgParseMock, PrintMock, EstablishDBMock,
@@ -560,7 +122,6 @@
         pass
 
     def test_parse_phage_list_input(self): 
->>>>>>> aacca535
         """
         Unittest for file_export.parse_phage_list_input()
             -Tests for single dispatch handling of list parameter type
@@ -574,16 +135,12 @@
         #Sub test that tests for single dispatch handling of
         with self.subTest(input_type=None):
             with self.assertRaises(TypeError):
-<<<<<<< HEAD
-                phage_list = parse_phage_list_input(None)
-=======
                 phage_list = file_export.parse_phage_list_input(None)          
->>>>>>> aacca535
 
     def test_set_cds_seqfeatures(self):
         """
         Unittest for file_export.parse_set_cds_seqfeatures()
-            -Tests for ability to order cds_features of a given
+            -Tests for ability to order cds_features of a given 
              Genome object.
             -Tests for None parameter error handling.
         """
@@ -616,7 +173,7 @@
         #Sub test that tests for appending a formatted database version comment
         with self.subTest(test_seqrecord = "Valid Seqrecord",
                           test_version_dictionary = "Valid Dictionary"):
-            file_export.append_database_version(self.test_seqrecord,
+            file_export.append_database_version(self.test_seqrecord, 
                                                 self.test_version_dictionary)
             self.assertEqual((self.test_seqrecord.annotations["comment"])[0],
                              "Database Version: Test; Schema Version: Test")
