"""Unit unittests for the schemagraph module"""

<<<<<<< HEAD
from pdm_utils.classes.schemagraph import  Node, \
                                           DatabaseNode, TableNode, ColumnNode
=======
>>>>>>> 18f1ef89
from pdm_utils.classes import schemagraph
from unittest.mock import Mock, patch
import unittest

class TestNode(unittest.TestCase):
<<<<<<< HEAD
    "Unittests for the Node class"
    def setUp(self):
        self.node = Node("test")

    def test_init_1(self):
        "Verify Node attributes are created as expected."

        self.assertEqual(self.node.id, "test")
        self.assertEqual(self.node.parents, [])
        self.assertEqual(self.node.children, [])

    def test_init_2(self):
        "Verify attribute boolean expressions function as expected."

        node = Node("test")

        self.assertTrue(not node.parents)
        self.assertTrue(not node.children)
        self.assertFalse(node == self.node)

    def test_init_3(self):
        "Verify Node id type check raises TypeError as expected."

        with self.assertRaises(TypeError):
            node = Node([])

    def test_show_parents_1(self):
        "Verify show_parents() creates return list as expected."

        parent_node_1 = Node("1")
        parent_node_2 = Node("2")
        parent_node_3 = Node("3")

        self.node.parents.append(parent_node_1)
        self.node.parents.append(parent_node_2)
        self.node.parents.append(parent_node_3)

        parents = self.node.show_parents()
        self.assertTrue("1" in parents)
        self.assertTrue("2" in parents)
        self.assertTrue("3" in parents)

    def test_show_children_1(self):
        "Verify show_children() creates return list as expected."

        child_node_1 = Node("1")
        child_node_2 = Node("2")
        child_node_3 = Node("3")

        self.node.children.append(child_node_1)
        self.node.children.append(child_node_2)
        self.node.children.append(child_node_3)

        children = self.node.show_children()
        self.assertTrue("1" in children)
        self.assertTrue("2" in children)
        self.assertTrue("3" in children)

    def test_has_parent_1(self):
        "Verify has_parent() identifies linked Nodes as expected."

        parent_node = Node("parent")
        random_node = Node("random")
        self.node.parents.append(parent_node)

        self.assertTrue(self.node.has_parent("parent"))
        self.assertFalse(self.node.has_parent("random"))

    def test_has_parent_2(self):
        "Verify has_parent() type check raises TypeError as expected."

        with self.assertRaises(TypeError):
            self.node.has_parent([])

    def test_has_child_1(self):
        "Verify has_child() identifies linked Nodes as expected."

        child_node = Node("child")
        random_node = Node("random")
        self.node.children.append(child_node)

        self.assertTrue(self.node.has_child("child"))
        self.assertFalse(self.node.has_child("random"))

    def test_has_child_2(self):
        "Verify has_child() type check raises TypeError as expected."

        with self.assertRaises(TypeError):
            self.node.has_child([])

    def test_get_parent_1(self):
        "Verify get_parent() returns linked Nodes as expected."

        parent_node = Node("parent")
        random_node = Node("random")
        self.node.parents.append(parent_node)

        self.assertEqual(parent_node,
                         self.node.get_parent("parent"))
        self.assertEqual(None,
                         self.node.get_parent("random"))

    def test_get_parent_2(self):
        "Verify get_parent() type check raises TypeError as expected."

        with self.assertRaises(TypeError):
            parent_node = Node([])

    def test_get_child_1(self):
        "Verify get_child() returns linked Nodes as expected."

        child_node = Node("child")
        random_node = Node("random")
        self.node.children.append(child_node)

        self.assertEqual(child_node,
                         self.node.get_child("child"))
        self.assertEqual(None,
                         self.node.get_parent("random"))

    def test_get_child_2(self):
        "Verify get_child() type check raises TypeError as expected."

        with self.assertRaises(TypeError):
            self.node.get_child([])

    def test_add_parent_1(self):
        "Verify add_parent() appends to node attributes as expected."

        parent_node = Node("parent")
        self.node.add_parent(parent_node)

        self.assertTrue(parent_node in self.node.parents)
        self.assertTrue(self.node in parent_node.children)

    def test_add_parent_2(self):
        "Verify add_parent() type check raises TypeError as expected."

        with self.assertRaises(TypeError):
            self.node.add_parent([])

    def test_add_parent_3(self):
        "Verify add_parent() type check raises ValueError as expected."
        parent_node = Node("parent")
        duplicate_parent = Node("parent")

        with self.assertRaises(ValueError):
            self.node.add_parent(parent_node)
            self.node.add_parent(parent_node)

        with self.assertRaises(ValueError):
            self.node.add_parent(parent_node)
            self.node.add_parent(duplicate_parent)

    @patch("pdm_utils.classes.schemagraph.Node.has_parent")
    def test_add_parent_4(self, HasParent):
        "Verify add_parent() calls has_parent() as expected."
        self.node.has_parent("parent")

        HasParent.assert_called_with("parent")

    def test_add_child_1(self):
        "Verify add_child() appends to node attributes as expected."

        child_node = Node("child")
        self.node.add_child(child_node)

        self.assertTrue(child_node in self.node.children)
        self.assertTrue(self.node in child_node.parents)

    def test_add_child_2(self):
        "Verify add_child() type check raises Type Error as expected."

        with self.assertRaises(TypeError):
            self.node.add_child([])

    def test_add_child_3(self):
        "Verify add_child() type check raises ValueError as expected."
        child_node = Node("child")
        duplicate_child = Node("child")

        with self.assertRaises(ValueError):
            self.node.add_child(child_node)
            self.node.add_child(child_node)

        with self.assertRaises(ValueError):
            self.node.add_child(child_node)
            self.node.add_child(duplicate_child)

    @patch("pdm_utils.classes.schemagraph.Node.has_child")
    def test_add_child_4(self, HasChild):
        "Verify add_child() calls has_child() as expected."
        self.node.has_child("child")

        HasChild.assert_called_with("child")

    def test_create_parent_1(self):
        "Verify create_parent() creates a Node object as expected."
        parent_node = self.node.create_parent("parent")

        self.assertTrue(isinstance(parent_node, Node))

    def test_create_parent_2(self):
        "Verify create_parent() appends to Node attributes as expected."

        parent_node = self.node.create_parent("parent")

        self.assertTrue(parent_node in self.node.parents)
        self.assertTrue(self.node in parent_node.children)

    def test_create_parent_3(self):
        "Verify create_parent() type check raises TypeError as expected."

        with self.assertRaises(TypeError):
            self.node.create_parent([])

    @patch("pdm_utils.classes.schemagraph.Node.add_parent")
    def test_create_parent_4(self, AddParent):
        "Verify create_parent() calls add_parent() as expected."

        parent_node = self.node.create_parent("parent")

        AddParent.assert_called_with(parent_node)

    def test_create_child_1(self):
        "Verify create_child() creates a Node object as expected."
        child_node = self.node.create_child("child")

        self.assertTrue(isinstance(child_node, Node))

    def test_create_child_2(self):
        "Verify create_child() appends to Node attributes as expected."

        child_node = self.node.create_child("child")

        self.assertTrue(child_node in self.node.children)
        self.assertTrue(self.node in child_node.parents)

    def test_create_child_3(self):
        "Verify create_child() type check raises TypeError as expected."

        with self.assertRaises(TypeError):
            self.node.create_child([])

    @patch("pdm_utils.classes.schemagraph.Node.add_child")
    def test_create_child_4(self, AddChild):
        "Verify create_child() calls add_child() as expected."

        child_node = self.node.create_child("child")

        AddChild.assert_called_with(child_node)

    def test_remove_parent_1(self):
        "Verify remove_parent() removes from Node attributes as expected."

        parent_node = Node("parent")
        self.node.parents.append(parent_node)
        parent_node.children.append(self.node)

        self.assertEqual(parent_node, self.node.remove_parent(parent_node))

        self.assertFalse(parent_node in self.node.parents)
        self.assertFalse(self.node in parent_node.children)

    def test_remove_parent_2(self):
        "Verify remove_parent() type check raises TypeError as expected."

        with self.assertRaises(TypeError):
            self.node.remove_parent([])

    def test_remove_child_1(self):
        "Verify remove_child() removes from Node attributes as expected."

        child_node = Node("child")
        self.node.children.append(child_node)
        child_node.parents.append(self.node)

        self.assertEqual(child_node, self.node.remove_child(child_node))

        self.assertFalse(child_node in self.node.children)
        self.assertFalse(self.node in child_node.parents)

    def test_remove_child_2(self):
        "Verify remove_child() type ccheck raises TypeError as expected."

        with self.assertRaises(TypeError):
            self.node.remove_parent([])

class TestDatabaseNode(unittest.TestCase):
    "Unittests for the DatabaseNode class."
    def setUp(self):
        self.db_node = DatabaseNode("test")

    @patch("pdm_utils.classes.schemagraph.DatabaseNode.add_child")
    def add_table_1(self, AddChild):
        "Verify add_table() calls add_child() as expected."
        table_node = TableNode("table")
        self.db_node.add_table(table_node)

        AddChild.assert_called_with(table_node)

    def add_table_3(self):
        "Verify add_table() type check raises TypeError as expected."
        with self.assertRaises(TypeError):
            self.db_node.add_table([])

    def create_table_1(self):
        "Verify create_table() creates a TableNode object as expected."
        table_node = self.db_node.create_table("table")
        self.assertTrue(isinstance(table_node, TableNode))

    def create_table_2(self):
        "Verify create_table() type check raises a TypeError as expected."
        with self.assertRaises(TypeError):
            self.db_node.create_table([])

    @patch("pdm_utils.classes.schemagraph.TableNode.add_table")
    def create_table_3(self, AddTable):
        "Verify create_table() calls add_table() as expected."
        table_node = self.table_node.create_table("table")

        AddTable.assert_called_with(table_node)

    @patch("pdm_utils.classes.schemagraph.DatabaseNode.show_children")
    def show_tables_1(self, ShowChildren):
        "Verify show_tables() calls show_children() as expected."
        self.db_node.show_tables()

        ShowChildren.assert_called()

    @patch("pdm_utils.classes.schemagraph.DatabaseNode.has_child")
    def has_table_1(self, HasChild):
        "Verify has_table() calls has_child() as expected."
        self.db_node.has_table("table")

        HasChild.assert_called_with("table")

    @patch("pdm_utils.classes.schemagraph.DatabaseNode.get_child")
    def get_table_1(self, GetChild):
        "Verify get_table() calls get_child() as expected."
        self.db_node.get_table("table")

        GetChild.assert_called_with("table")

class TestTableNode(unittest.TestCase):
    "Unittests for the TableNode class."
    def setUp(self):
        self.table_node = TableNode("test")

    def test_init_1(self):
        "Verify TableNode attributes are created as expected."
        self.assertEqual(None, self.table_node.primary_key)

    @patch("pdm_utils.classes.schemagraph.TableNode.add_child")
    def test_add_column_1(self, AddChild):
        "Verify add_column() calls add_child() as expected."
        column_node = ColumnNode("column")
        self.table_node.add_column(column_node)

        AddChild.assert_called_with(column_node)

    def test_add_column_2(self):
        "Verify add_column() type check raises TypeError as expected."
        with self.assertRaises(TypeError):
            self.table_node.add_column([])

    def test_create_column_1(self):
        "Verify create_column() creates a ColumnNode as expected."
        column_node = self.table_node.create_column("column")

        self.assertTrue(isinstance(column_node, ColumnNode))

    def test_create_column_2(self):
        "Verify create_column() type check raises TypeError as expected."
        with self.assertRaises(TypeError):
            self.table_node.create_column([])

    @patch("pdm_utils.classes.schemagraph.TableNode.add_column")
    def test_create_column_3(self, AddColumn):
        "Verify create_column() calls add_column() as expected."
        column_node = self.table_node.create_column("column")

        AddColumn.assert_called_with(column_node)

    @patch("pdm_utils.classes.schemagraph.TableNode.show_children")
    def test_show_columns_1(self, AddChildren):
        "Verify show_columns() calls show_children() as expected."
        self.table_node.show_columns()

        AddChildren.assert_called()

    @patch("pdm_utils.classes.schemagraph.ColumnNode.show_info")
    def test_show_columns_info_1(self, ShowColumnsInfo):
        "Verify show_columns_info() calls ColumnNode.show_info() as expected."
        column_node = ColumnNode("column")
        self.table_node.children.append(column_node)

        self.table_node.show_columns_info()

        ShowColumnsInfo.assert_called_once()

    def test_show_columns_info_2(self):
        "Verify show_columns_info() returns a list of lists as expected."
        column_node = ColumnNode("column")
        self.table_node.children.append(column_node)

        info = self.table_node.show_columns_info()
        self.assertTrue(isinstance(info, list))
        for info_list in info:
            self.assertTrue(isinstance(info_list, list))

    @patch("pdm_utils.classes.schemagraph.TableNode.has_child")
    def test_has_column_1(self, HasChild):
        "Verify has_column() calls has_child() as expected."
        self.table_node.has_column("column")

        HasChild.assert_called_with("column")

    @patch("pdm_utils.classes.schemagraph.TableNode.get_child")
    def test_get_column_1(self, GetChild):
        "Verify get_column() calls get_child() as expected."
        self.table_node.get_child("column")

        GetChild.assert_called_with("column")

    def test_show_foreign_keys_1(self):
        "Verify show_foreign_keys() returns a list as expected."
        other_table = TableNode("other")

        column_node_1 = ColumnNode("1", parents=[other_table, self.table_node])
        column_node_2 = ColumnNode("2", parents=[self.table_node])
        column_node_3 = ColumnNode("3", parents=[other_table, self.table_node])

        self.table_node.children.append(column_node_1)
        self.table_node.children.append(column_node_2)
        self.table_node.children.append(column_node_3)

        foreign_keys = self.table_node.show_foreign_keys()
        self.assertTrue(isinstance(foreign_keys, list))
        self.assertTrue("1" in foreign_keys)
        self.assertFalse("2" in foreign_keys)
        self.assertTrue("3" in foreign_keys)

    def test_show_foreign_keys_2(self):
        "Verify show_foreign_keys() type check raises TypeError as expected."
        self.table_node.children.append([])

        with self.assertRaises(TypeError):
            self.table_node.show_foreign_keys()

    def test_get_foreign_keys_1(self):
        "Verify get_foreign_keys() returns a list as expected."
        other_table = TableNode("other")

        column_node_1 = ColumnNode("1", parents=[other_table, self.table_node])
        column_node_2 = ColumnNode("2", parents=[self.table_node])
        column_node_3 = ColumnNode("3", parents=[other_table, self.table_node])

        self.table_node.children.append(column_node_1)
        self.table_node.children.append(column_node_2)
        self.table_node.children.append(column_node_3)

        foreign_keys = self.table_node.get_foreign_keys()
        self.assertTrue(isinstance(foreign_keys, list))
        self.assertTrue(column_node_1 in foreign_keys)
        self.assertFalse(column_node_2 in foreign_keys)
        self.assertTrue(column_node_3 in foreign_keys)

    def test_get_foreign_keys_2(self):
        "Verify get_foreign_keys() type check raises TypeError as expected."
        self.table_node.children.append([])

        with self.assertRaises(TypeError):
            self.table_node.get_foreign_keys()

    def test_show_primary_key_1(self):
        "Verify show_primary_key returns primary_key.id as expected."
        column_node = ColumnNode("column")

        self.table_node.primary_key = column_node

        self.assertEqual(self.table_node.show_primary_key(), "column")

    def test_show_primary_key_2(self):
        "Verify show_primary_key handles None primary_key as expected."
        self.assertEqual(self.table_node.show_primary_key(), "")

class TestColumnNode(unittest.TestCase):
    "Unittests for the ColumnNode class."
    def setUp(self):
        self.column_node = ColumnNode("test")

    def test_init_1(self):
        "Verify ColumnNode attribtues are created as expected."
        self.assertEqual(self.column_node.type, "")
        self.assertEqual(self.column_node.null, None)
        self.assertEqual(self.column_node.key, None)

    @patch("pdm_utils.classes.schemagraph.ColumnNode.add_parent")
    def test_add_table_1(self, AddParent):
        "Verify add_table() calls add_parent() as expected."
        table_node = TableNode("table")
        self.column_node.add_table(table_node)

        AddParent.assert_called_with(table_node)

    def test_add_table_2(self):
        "Verify add_table() type check raises TypeError as expected."
        with self.assertRaises(TypeError):
            self.column_node.add_table([])

    def test_create_table_1(self):
        "Verify create_table() returns TableNode object as expected."
        table_node = self.column_node.create_table("table")

        self.assertTrue(isinstance(table_node, TableNode))

    def test_create_table_2(self):
        "Verify create_table() type check raises TypeError as expected."
        with self.assertRaises(TypeError):
            self.column_node.create_table([])

    @patch("pdm_utils.classes.schemagraph.ColumnNode.add_table")
    def test_create_table_3(self, AddTable):
        "Verify create_table() calls add_table() as expected."
        table_node = self.column_node.create_table("table")

        AddTable.assert_called_with(table_node)

    def test_get_type_1(self):
        "Verify get_type() returns a string as expected."
        type = self.column_node.get_type()
        self.assertEqual(type, "")

        self.column_node.type = "varchar(5)"
        type = self.column_node.get_type()
        self.assertEqual(type, "varchar(5)")

    def test_parse_type_1(self):
        "Verify parse_type() returns a string as expected."
        type = self.column_node.parse_type()
        self.assertEqual(type, "")

        self.column_node.type = "varchar (5)"
        type = self.column_node.parse_type()
        self.assertEqual(type, "varchar")

    def test_show_info_1(self):
        "Verify show_info() returns a list as expected."
        info = self.column_node.show_info()
        self.assertEqual(info, ["test", "", "Undefined", None, None])

        self.column_node.type = "varchar(5)"
        self.column_node.group = "limited_set"
        self.column_node.null = "True"
        self.column_node.key = "PRI"

        info = self.column_node.show_info()
        self.assertEqual(info, ["test", "varchar", "limited_set", "True", "PRI"])
=======
    pass
>>>>>>> 18f1ef89

if __name__ == "__main__":
    unittest.main()<|MERGE_RESOLUTION|>--- conflicted
+++ resolved
@@ -1,578 +1,11 @@
 """Unit unittests for the schemagraph module"""
 
-<<<<<<< HEAD
-from pdm_utils.classes.schemagraph import  Node, \
-                                           DatabaseNode, TableNode, ColumnNode
-=======
->>>>>>> 18f1ef89
 from pdm_utils.classes import schemagraph
 from unittest.mock import Mock, patch
 import unittest
 
 class TestNode(unittest.TestCase):
-<<<<<<< HEAD
-    "Unittests for the Node class"
-    def setUp(self):
-        self.node = Node("test")
-
-    def test_init_1(self):
-        "Verify Node attributes are created as expected."
-
-        self.assertEqual(self.node.id, "test")
-        self.assertEqual(self.node.parents, [])
-        self.assertEqual(self.node.children, [])
-
-    def test_init_2(self):
-        "Verify attribute boolean expressions function as expected."
-
-        node = Node("test")
-
-        self.assertTrue(not node.parents)
-        self.assertTrue(not node.children)
-        self.assertFalse(node == self.node)
-
-    def test_init_3(self):
-        "Verify Node id type check raises TypeError as expected."
-
-        with self.assertRaises(TypeError):
-            node = Node([])
-
-    def test_show_parents_1(self):
-        "Verify show_parents() creates return list as expected."
-
-        parent_node_1 = Node("1")
-        parent_node_2 = Node("2")
-        parent_node_3 = Node("3")
-
-        self.node.parents.append(parent_node_1)
-        self.node.parents.append(parent_node_2)
-        self.node.parents.append(parent_node_3)
-
-        parents = self.node.show_parents()
-        self.assertTrue("1" in parents)
-        self.assertTrue("2" in parents)
-        self.assertTrue("3" in parents)
-
-    def test_show_children_1(self):
-        "Verify show_children() creates return list as expected."
-
-        child_node_1 = Node("1")
-        child_node_2 = Node("2")
-        child_node_3 = Node("3")
-
-        self.node.children.append(child_node_1)
-        self.node.children.append(child_node_2)
-        self.node.children.append(child_node_3)
-
-        children = self.node.show_children()
-        self.assertTrue("1" in children)
-        self.assertTrue("2" in children)
-        self.assertTrue("3" in children)
-
-    def test_has_parent_1(self):
-        "Verify has_parent() identifies linked Nodes as expected."
-
-        parent_node = Node("parent")
-        random_node = Node("random")
-        self.node.parents.append(parent_node)
-
-        self.assertTrue(self.node.has_parent("parent"))
-        self.assertFalse(self.node.has_parent("random"))
-
-    def test_has_parent_2(self):
-        "Verify has_parent() type check raises TypeError as expected."
-
-        with self.assertRaises(TypeError):
-            self.node.has_parent([])
-
-    def test_has_child_1(self):
-        "Verify has_child() identifies linked Nodes as expected."
-
-        child_node = Node("child")
-        random_node = Node("random")
-        self.node.children.append(child_node)
-
-        self.assertTrue(self.node.has_child("child"))
-        self.assertFalse(self.node.has_child("random"))
-
-    def test_has_child_2(self):
-        "Verify has_child() type check raises TypeError as expected."
-
-        with self.assertRaises(TypeError):
-            self.node.has_child([])
-
-    def test_get_parent_1(self):
-        "Verify get_parent() returns linked Nodes as expected."
-
-        parent_node = Node("parent")
-        random_node = Node("random")
-        self.node.parents.append(parent_node)
-
-        self.assertEqual(parent_node,
-                         self.node.get_parent("parent"))
-        self.assertEqual(None,
-                         self.node.get_parent("random"))
-
-    def test_get_parent_2(self):
-        "Verify get_parent() type check raises TypeError as expected."
-
-        with self.assertRaises(TypeError):
-            parent_node = Node([])
-
-    def test_get_child_1(self):
-        "Verify get_child() returns linked Nodes as expected."
-
-        child_node = Node("child")
-        random_node = Node("random")
-        self.node.children.append(child_node)
-
-        self.assertEqual(child_node,
-                         self.node.get_child("child"))
-        self.assertEqual(None,
-                         self.node.get_parent("random"))
-
-    def test_get_child_2(self):
-        "Verify get_child() type check raises TypeError as expected."
-
-        with self.assertRaises(TypeError):
-            self.node.get_child([])
-
-    def test_add_parent_1(self):
-        "Verify add_parent() appends to node attributes as expected."
-
-        parent_node = Node("parent")
-        self.node.add_parent(parent_node)
-
-        self.assertTrue(parent_node in self.node.parents)
-        self.assertTrue(self.node in parent_node.children)
-
-    def test_add_parent_2(self):
-        "Verify add_parent() type check raises TypeError as expected."
-
-        with self.assertRaises(TypeError):
-            self.node.add_parent([])
-
-    def test_add_parent_3(self):
-        "Verify add_parent() type check raises ValueError as expected."
-        parent_node = Node("parent")
-        duplicate_parent = Node("parent")
-
-        with self.assertRaises(ValueError):
-            self.node.add_parent(parent_node)
-            self.node.add_parent(parent_node)
-
-        with self.assertRaises(ValueError):
-            self.node.add_parent(parent_node)
-            self.node.add_parent(duplicate_parent)
-
-    @patch("pdm_utils.classes.schemagraph.Node.has_parent")
-    def test_add_parent_4(self, HasParent):
-        "Verify add_parent() calls has_parent() as expected."
-        self.node.has_parent("parent")
-
-        HasParent.assert_called_with("parent")
-
-    def test_add_child_1(self):
-        "Verify add_child() appends to node attributes as expected."
-
-        child_node = Node("child")
-        self.node.add_child(child_node)
-
-        self.assertTrue(child_node in self.node.children)
-        self.assertTrue(self.node in child_node.parents)
-
-    def test_add_child_2(self):
-        "Verify add_child() type check raises Type Error as expected."
-
-        with self.assertRaises(TypeError):
-            self.node.add_child([])
-
-    def test_add_child_3(self):
-        "Verify add_child() type check raises ValueError as expected."
-        child_node = Node("child")
-        duplicate_child = Node("child")
-
-        with self.assertRaises(ValueError):
-            self.node.add_child(child_node)
-            self.node.add_child(child_node)
-
-        with self.assertRaises(ValueError):
-            self.node.add_child(child_node)
-            self.node.add_child(duplicate_child)
-
-    @patch("pdm_utils.classes.schemagraph.Node.has_child")
-    def test_add_child_4(self, HasChild):
-        "Verify add_child() calls has_child() as expected."
-        self.node.has_child("child")
-
-        HasChild.assert_called_with("child")
-
-    def test_create_parent_1(self):
-        "Verify create_parent() creates a Node object as expected."
-        parent_node = self.node.create_parent("parent")
-
-        self.assertTrue(isinstance(parent_node, Node))
-
-    def test_create_parent_2(self):
-        "Verify create_parent() appends to Node attributes as expected."
-
-        parent_node = self.node.create_parent("parent")
-
-        self.assertTrue(parent_node in self.node.parents)
-        self.assertTrue(self.node in parent_node.children)
-
-    def test_create_parent_3(self):
-        "Verify create_parent() type check raises TypeError as expected."
-
-        with self.assertRaises(TypeError):
-            self.node.create_parent([])
-
-    @patch("pdm_utils.classes.schemagraph.Node.add_parent")
-    def test_create_parent_4(self, AddParent):
-        "Verify create_parent() calls add_parent() as expected."
-
-        parent_node = self.node.create_parent("parent")
-
-        AddParent.assert_called_with(parent_node)
-
-    def test_create_child_1(self):
-        "Verify create_child() creates a Node object as expected."
-        child_node = self.node.create_child("child")
-
-        self.assertTrue(isinstance(child_node, Node))
-
-    def test_create_child_2(self):
-        "Verify create_child() appends to Node attributes as expected."
-
-        child_node = self.node.create_child("child")
-
-        self.assertTrue(child_node in self.node.children)
-        self.assertTrue(self.node in child_node.parents)
-
-    def test_create_child_3(self):
-        "Verify create_child() type check raises TypeError as expected."
-
-        with self.assertRaises(TypeError):
-            self.node.create_child([])
-
-    @patch("pdm_utils.classes.schemagraph.Node.add_child")
-    def test_create_child_4(self, AddChild):
-        "Verify create_child() calls add_child() as expected."
-
-        child_node = self.node.create_child("child")
-
-        AddChild.assert_called_with(child_node)
-
-    def test_remove_parent_1(self):
-        "Verify remove_parent() removes from Node attributes as expected."
-
-        parent_node = Node("parent")
-        self.node.parents.append(parent_node)
-        parent_node.children.append(self.node)
-
-        self.assertEqual(parent_node, self.node.remove_parent(parent_node))
-
-        self.assertFalse(parent_node in self.node.parents)
-        self.assertFalse(self.node in parent_node.children)
-
-    def test_remove_parent_2(self):
-        "Verify remove_parent() type check raises TypeError as expected."
-
-        with self.assertRaises(TypeError):
-            self.node.remove_parent([])
-
-    def test_remove_child_1(self):
-        "Verify remove_child() removes from Node attributes as expected."
-
-        child_node = Node("child")
-        self.node.children.append(child_node)
-        child_node.parents.append(self.node)
-
-        self.assertEqual(child_node, self.node.remove_child(child_node))
-
-        self.assertFalse(child_node in self.node.children)
-        self.assertFalse(self.node in child_node.parents)
-
-    def test_remove_child_2(self):
-        "Verify remove_child() type ccheck raises TypeError as expected."
-
-        with self.assertRaises(TypeError):
-            self.node.remove_parent([])
-
-class TestDatabaseNode(unittest.TestCase):
-    "Unittests for the DatabaseNode class."
-    def setUp(self):
-        self.db_node = DatabaseNode("test")
-
-    @patch("pdm_utils.classes.schemagraph.DatabaseNode.add_child")
-    def add_table_1(self, AddChild):
-        "Verify add_table() calls add_child() as expected."
-        table_node = TableNode("table")
-        self.db_node.add_table(table_node)
-
-        AddChild.assert_called_with(table_node)
-
-    def add_table_3(self):
-        "Verify add_table() type check raises TypeError as expected."
-        with self.assertRaises(TypeError):
-            self.db_node.add_table([])
-
-    def create_table_1(self):
-        "Verify create_table() creates a TableNode object as expected."
-        table_node = self.db_node.create_table("table")
-        self.assertTrue(isinstance(table_node, TableNode))
-
-    def create_table_2(self):
-        "Verify create_table() type check raises a TypeError as expected."
-        with self.assertRaises(TypeError):
-            self.db_node.create_table([])
-
-    @patch("pdm_utils.classes.schemagraph.TableNode.add_table")
-    def create_table_3(self, AddTable):
-        "Verify create_table() calls add_table() as expected."
-        table_node = self.table_node.create_table("table")
-
-        AddTable.assert_called_with(table_node)
-
-    @patch("pdm_utils.classes.schemagraph.DatabaseNode.show_children")
-    def show_tables_1(self, ShowChildren):
-        "Verify show_tables() calls show_children() as expected."
-        self.db_node.show_tables()
-
-        ShowChildren.assert_called()
-
-    @patch("pdm_utils.classes.schemagraph.DatabaseNode.has_child")
-    def has_table_1(self, HasChild):
-        "Verify has_table() calls has_child() as expected."
-        self.db_node.has_table("table")
-
-        HasChild.assert_called_with("table")
-
-    @patch("pdm_utils.classes.schemagraph.DatabaseNode.get_child")
-    def get_table_1(self, GetChild):
-        "Verify get_table() calls get_child() as expected."
-        self.db_node.get_table("table")
-
-        GetChild.assert_called_with("table")
-
-class TestTableNode(unittest.TestCase):
-    "Unittests for the TableNode class."
-    def setUp(self):
-        self.table_node = TableNode("test")
-
-    def test_init_1(self):
-        "Verify TableNode attributes are created as expected."
-        self.assertEqual(None, self.table_node.primary_key)
-
-    @patch("pdm_utils.classes.schemagraph.TableNode.add_child")
-    def test_add_column_1(self, AddChild):
-        "Verify add_column() calls add_child() as expected."
-        column_node = ColumnNode("column")
-        self.table_node.add_column(column_node)
-
-        AddChild.assert_called_with(column_node)
-
-    def test_add_column_2(self):
-        "Verify add_column() type check raises TypeError as expected."
-        with self.assertRaises(TypeError):
-            self.table_node.add_column([])
-
-    def test_create_column_1(self):
-        "Verify create_column() creates a ColumnNode as expected."
-        column_node = self.table_node.create_column("column")
-
-        self.assertTrue(isinstance(column_node, ColumnNode))
-
-    def test_create_column_2(self):
-        "Verify create_column() type check raises TypeError as expected."
-        with self.assertRaises(TypeError):
-            self.table_node.create_column([])
-
-    @patch("pdm_utils.classes.schemagraph.TableNode.add_column")
-    def test_create_column_3(self, AddColumn):
-        "Verify create_column() calls add_column() as expected."
-        column_node = self.table_node.create_column("column")
-
-        AddColumn.assert_called_with(column_node)
-
-    @patch("pdm_utils.classes.schemagraph.TableNode.show_children")
-    def test_show_columns_1(self, AddChildren):
-        "Verify show_columns() calls show_children() as expected."
-        self.table_node.show_columns()
-
-        AddChildren.assert_called()
-
-    @patch("pdm_utils.classes.schemagraph.ColumnNode.show_info")
-    def test_show_columns_info_1(self, ShowColumnsInfo):
-        "Verify show_columns_info() calls ColumnNode.show_info() as expected."
-        column_node = ColumnNode("column")
-        self.table_node.children.append(column_node)
-
-        self.table_node.show_columns_info()
-
-        ShowColumnsInfo.assert_called_once()
-
-    def test_show_columns_info_2(self):
-        "Verify show_columns_info() returns a list of lists as expected."
-        column_node = ColumnNode("column")
-        self.table_node.children.append(column_node)
-
-        info = self.table_node.show_columns_info()
-        self.assertTrue(isinstance(info, list))
-        for info_list in info:
-            self.assertTrue(isinstance(info_list, list))
-
-    @patch("pdm_utils.classes.schemagraph.TableNode.has_child")
-    def test_has_column_1(self, HasChild):
-        "Verify has_column() calls has_child() as expected."
-        self.table_node.has_column("column")
-
-        HasChild.assert_called_with("column")
-
-    @patch("pdm_utils.classes.schemagraph.TableNode.get_child")
-    def test_get_column_1(self, GetChild):
-        "Verify get_column() calls get_child() as expected."
-        self.table_node.get_child("column")
-
-        GetChild.assert_called_with("column")
-
-    def test_show_foreign_keys_1(self):
-        "Verify show_foreign_keys() returns a list as expected."
-        other_table = TableNode("other")
-
-        column_node_1 = ColumnNode("1", parents=[other_table, self.table_node])
-        column_node_2 = ColumnNode("2", parents=[self.table_node])
-        column_node_3 = ColumnNode("3", parents=[other_table, self.table_node])
-
-        self.table_node.children.append(column_node_1)
-        self.table_node.children.append(column_node_2)
-        self.table_node.children.append(column_node_3)
-
-        foreign_keys = self.table_node.show_foreign_keys()
-        self.assertTrue(isinstance(foreign_keys, list))
-        self.assertTrue("1" in foreign_keys)
-        self.assertFalse("2" in foreign_keys)
-        self.assertTrue("3" in foreign_keys)
-
-    def test_show_foreign_keys_2(self):
-        "Verify show_foreign_keys() type check raises TypeError as expected."
-        self.table_node.children.append([])
-
-        with self.assertRaises(TypeError):
-            self.table_node.show_foreign_keys()
-
-    def test_get_foreign_keys_1(self):
-        "Verify get_foreign_keys() returns a list as expected."
-        other_table = TableNode("other")
-
-        column_node_1 = ColumnNode("1", parents=[other_table, self.table_node])
-        column_node_2 = ColumnNode("2", parents=[self.table_node])
-        column_node_3 = ColumnNode("3", parents=[other_table, self.table_node])
-
-        self.table_node.children.append(column_node_1)
-        self.table_node.children.append(column_node_2)
-        self.table_node.children.append(column_node_3)
-
-        foreign_keys = self.table_node.get_foreign_keys()
-        self.assertTrue(isinstance(foreign_keys, list))
-        self.assertTrue(column_node_1 in foreign_keys)
-        self.assertFalse(column_node_2 in foreign_keys)
-        self.assertTrue(column_node_3 in foreign_keys)
-
-    def test_get_foreign_keys_2(self):
-        "Verify get_foreign_keys() type check raises TypeError as expected."
-        self.table_node.children.append([])
-
-        with self.assertRaises(TypeError):
-            self.table_node.get_foreign_keys()
-
-    def test_show_primary_key_1(self):
-        "Verify show_primary_key returns primary_key.id as expected."
-        column_node = ColumnNode("column")
-
-        self.table_node.primary_key = column_node
-
-        self.assertEqual(self.table_node.show_primary_key(), "column")
-
-    def test_show_primary_key_2(self):
-        "Verify show_primary_key handles None primary_key as expected."
-        self.assertEqual(self.table_node.show_primary_key(), "")
-
-class TestColumnNode(unittest.TestCase):
-    "Unittests for the ColumnNode class."
-    def setUp(self):
-        self.column_node = ColumnNode("test")
-
-    def test_init_1(self):
-        "Verify ColumnNode attribtues are created as expected."
-        self.assertEqual(self.column_node.type, "")
-        self.assertEqual(self.column_node.null, None)
-        self.assertEqual(self.column_node.key, None)
-
-    @patch("pdm_utils.classes.schemagraph.ColumnNode.add_parent")
-    def test_add_table_1(self, AddParent):
-        "Verify add_table() calls add_parent() as expected."
-        table_node = TableNode("table")
-        self.column_node.add_table(table_node)
-
-        AddParent.assert_called_with(table_node)
-
-    def test_add_table_2(self):
-        "Verify add_table() type check raises TypeError as expected."
-        with self.assertRaises(TypeError):
-            self.column_node.add_table([])
-
-    def test_create_table_1(self):
-        "Verify create_table() returns TableNode object as expected."
-        table_node = self.column_node.create_table("table")
-
-        self.assertTrue(isinstance(table_node, TableNode))
-
-    def test_create_table_2(self):
-        "Verify create_table() type check raises TypeError as expected."
-        with self.assertRaises(TypeError):
-            self.column_node.create_table([])
-
-    @patch("pdm_utils.classes.schemagraph.ColumnNode.add_table")
-    def test_create_table_3(self, AddTable):
-        "Verify create_table() calls add_table() as expected."
-        table_node = self.column_node.create_table("table")
-
-        AddTable.assert_called_with(table_node)
-
-    def test_get_type_1(self):
-        "Verify get_type() returns a string as expected."
-        type = self.column_node.get_type()
-        self.assertEqual(type, "")
-
-        self.column_node.type = "varchar(5)"
-        type = self.column_node.get_type()
-        self.assertEqual(type, "varchar(5)")
-
-    def test_parse_type_1(self):
-        "Verify parse_type() returns a string as expected."
-        type = self.column_node.parse_type()
-        self.assertEqual(type, "")
-
-        self.column_node.type = "varchar (5)"
-        type = self.column_node.parse_type()
-        self.assertEqual(type, "varchar")
-
-    def test_show_info_1(self):
-        "Verify show_info() returns a list as expected."
-        info = self.column_node.show_info()
-        self.assertEqual(info, ["test", "", "Undefined", None, None])
-
-        self.column_node.type = "varchar(5)"
-        self.column_node.group = "limited_set"
-        self.column_node.null = "True"
-        self.column_node.key = "PRI"
-
-        info = self.column_node.show_info()
-        self.assertEqual(info, ["test", "varchar", "limited_set", "True", "PRI"])
-=======
     pass
->>>>>>> 18f1ef89
 
 if __name__ == "__main__":
     unittest.main()